Describe "Test Directed Graph" {
    Context "When a graph is created" {
        $digraph = New-Object -TypeName 'Microsoft.Windows.PowerShell.ScriptAnalyzer.DiGraph[string]'
        $digraph.AddVertex('v1');
        $digraph.AddVertex('v2');
        $digraph.AddVertex('v3');
        $digraph.AddVertex('v4');
        $digraph.AddVertex('v5');

        $digraph.AddEdge('v1', 'v2');
        $digraph.AddEdge('v1', 'v5');
        $digraph.AddEdge('v2', 'v4');

        It "correctly adds the vertices" {
            $digraph.NumVertices | Should -Be 5
        }

        It "correctly adds the edges" {
            $digraph.GetOutDegree('v1') | Should -Be 2
            $neighbors = $digraph.GetNeighbors('v1')
            $neighbors -contains 'v2' | Should -BeTrue
            $neighbors -contains 'v5' | Should -BeTrue
        }

        It "finds the connection" {
            $digraph.IsConnected('v1', 'v4') | Should -BeTrue
        }
    }

    Context "Runspaces should be disposed" {
        It "Running analyzer 100 times should only create a limited number of runspaces" -Skip:$($PSVersionTable.PSVersion.Major -le 4) {
            $null = 1..100 | ForEach-Object { Invoke-ScriptAnalyzer -ScriptDefinition 'gci' }
<<<<<<< HEAD
            (Get-Runspace).Count | Should -BeLessOrEqual 20 -Because 'Number of Runspaces should not exceed size of runspace pool cache (10) plus the the default runspace pool (1) in CommandInfoCache'
=======
            (Get-Runspace).Count | Should -BeLessOrEqual 14 -Because 'Number of Runspaces should be bound (size of runspace pool cache is 10)'
>>>>>>> 0300c4a9
        }
    }
}<|MERGE_RESOLUTION|>--- conflicted
+++ resolved
@@ -30,11 +30,7 @@
     Context "Runspaces should be disposed" {
         It "Running analyzer 100 times should only create a limited number of runspaces" -Skip:$($PSVersionTable.PSVersion.Major -le 4) {
             $null = 1..100 | ForEach-Object { Invoke-ScriptAnalyzer -ScriptDefinition 'gci' }
-<<<<<<< HEAD
-            (Get-Runspace).Count | Should -BeLessOrEqual 20 -Because 'Number of Runspaces should not exceed size of runspace pool cache (10) plus the the default runspace pool (1) in CommandInfoCache'
-=======
             (Get-Runspace).Count | Should -BeLessOrEqual 14 -Because 'Number of Runspaces should be bound (size of runspace pool cache is 10)'
->>>>>>> 0300c4a9
         }
     }
 }