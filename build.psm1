--- conflicted
+++ resolved
@@ -278,21 +278,7 @@
 {
     [CmdletBinding(SupportsShouldProcess=$true)]
     param ( [Parameter()][Switch]$Force )
-<<<<<<< HEAD
-    $json = Get-Content (Join-Path $PSScriptRoot global.json) | ConvertFrom-Json
-    $version = $json.sdk.Version
-    try {
-        Push-Location $PSScriptRoot
-        $installScriptName = Receive-DotnetInstallScript
-        If ( $PSCmdlet.ShouldProcess("$installScriptName for $version")) {
-            $installScriptPath = Join-Path . $installScriptName
-            & "${installScriptPath}" -c release -v $version
-        }
-    }
-    finally {
-        if ( Test-Path $installScriptName ) {
-            Remove-Item $installScriptName
-=======
+
     $json = Get-Content -raw (Join-Path $PSScriptRoot global.json) | ConvertFrom-Json
     $version = $json.sdk.Version
     if ( Test-DotnetInstallation -version $version ) {
@@ -312,28 +298,11 @@
     finally {
         if ( Test-Path $installScriptPath ) {
             Remove-Item $installScriptPath
->>>>>>> a3379fc7
         }
         Pop-Location
     }
 }
 
-<<<<<<< HEAD
-function Receive-DotnetInstallScript
-{
-    if ( $IsWindows ) {
-        $installScriptName = "dotnet-install.ps1"
-    }
-    else {
-        $installScriptName = "dotnet-install.sh"
-    }
-    $null = Invoke-WebRequest -Uri "https://dot.net/v1/${installScriptName}" -OutFile "${installScriptName}"
-    if ( ! $IsWindows ) {
-        chmod +x $installScriptName
-    }
-    return $installScriptName
-}
-=======
 function Test-DotnetInstallation
 {
     param ( $version )
@@ -363,7 +332,7 @@
         $null = Invoke-WebRequest -Uri ${uri} -OutFile "${installScriptName}"
     }
     finally {
-        [System.Net.ServicePointManager]::SecurityProtocol = $securityProtocol 
+        [System.Net.ServicePointManager]::SecurityProtocol = $securityProtocol
     }
     if ( (Test-Path Variable:IsWindows) -and -not $IsWindows ) {
         chmod +x $installScriptName
@@ -374,5 +343,4 @@
     }
 
     return $installScript.FullName
-}
->>>>>>> a3379fc7
+}