--- conflicted
+++ resolved
@@ -1,321 +1,271 @@
-﻿// Copyright (c) Microsoft Corporation. All rights reserved.
-// Licensed under the MIT License.
-
-using System;
-using System.Collections.Generic;
-using System.Management.Automation.Language;
-using Microsoft.Windows.PowerShell.ScriptAnalyzer.Generic;
-#if !CORECLR
-using System.ComponentModel.Composition;
-#endif
-using System.Globalization;
-using System.Linq;
-using System.Management.Automation;
-using System.Threading.Tasks;
-using System.Collections.Concurrent;
-
-namespace Microsoft.Windows.PowerShell.ScriptAnalyzer.BuiltinRules
-{
-    /// <summary>
-    /// AvoidAlias: Check if cmdlet alias is used.
-    /// </summary>
-#if !CORECLR
-    [Export(typeof(IScriptRule))]
-#endif
-    public class AvoidAlias : IScriptRule
-    {
-        private readonly string whiteListArgName = "whitelist";
-        private bool isPropertiesSet;
-        private List<string> whiteList;
-        public List<string> WhiteList
-        {
-            get { return whiteList; }
-        }
-
-        public AvoidAlias()
-        {
-            isPropertiesSet = false;
-        }
-
-        /// <summary>
-        /// Configure the rule.
-        ///
-        /// Sets the whitelist of this rule
-        /// </summary>
-        private void SetProperties()
-        {
-            whiteList = new List<string>();
-            isPropertiesSet = true;
-            Dictionary<string, object> ruleArgs = Helper.Instance.GetRuleArguments(GetName());
-            if (ruleArgs == null)
-            {
-                return;
-            }
-            object obj;
-            if (!ruleArgs.TryGetValue(whiteListArgName, out obj))
-            {
-                return;
-            }
-            IEnumerable<string> aliases = obj as IEnumerable<string>;
-            if (aliases == null)
-            {
-                // try with enumerable objects
-                var enumerableObjs = obj as IEnumerable<object>;
-                if (enumerableObjs == null)
-                {
-                    return;
-                }
-                foreach (var x in enumerableObjs)
-                {
-                    var y = x as string;
-                    if (y == null)
-                    {
-                        return;
-                    }
-                    else
-                    {
-                        whiteList.Add(y);
-                    }
-                }
-            }
-            else
-            {
-                whiteList.AddRange(aliases);
-            }
-        }
-
-        /// <summary>
-        /// AnalyzeScript: Analyze the script to check if cmdlet alias is used.
-        /// </summary>
-        public IEnumerable<DiagnosticRecord> AnalyzeScript(Ast ast, string fileName)
-        {
-            if (ast == null) throw new ArgumentNullException(Strings.NullAstErrorMessage);
-            if (!isPropertiesSet)
-            {
-                SetProperties();
-            }
-            // Finds all CommandAsts.
-            IEnumerable<Ast> foundAsts = ast.FindAll(testAst => testAst is CommandAst, true);
-
-            // Iterates all CommandAsts and check the command name. Expensive operations are run in background tasks
-            var tasks = new List<Task<DiagnosticRecord>>();
-            foreach (CommandAst cmdAst in foundAsts)
-            {
-                // Check if the command ast should be ignored
-                if (IgnoreCommandast(cmdAst))
-                {
-                    continue;
-                }
-
-                string commandName = cmdAst.GetCommandName();
-
-                // Handles the exception caused by commands like, {& $PLINK $args 2> $TempErrorFile}.
-                // You can also review the remark section in following document,
-                // MSDN: CommandAst.GetCommandName Method
-                if (commandName == null
-                    || whiteList.Contains<string>(commandName, StringComparer.OrdinalIgnoreCase))
-                {
-                    continue;
-                }
-
-                string cmdletNameIfCommandNameWasAlias = Helper.Instance.GetCmdletNameFromAlias(commandName);
-                if (!String.IsNullOrEmpty(cmdletNameIfCommandNameWasAlias))
-                {
-                    yield return new DiagnosticRecord(
-                        string.Format(CultureInfo.CurrentCulture, Strings.AvoidUsingCmdletAliasesError, commandName, cmdletNameIfCommandNameWasAlias),
-                        GetCommandExtent(cmdAst),
-                        GetName(),
-                        DiagnosticSeverity.Warning,
-                        fileName,
-                        commandName,
-                        suggestedCorrections: GetCorrectionExtent(cmdAst, cmdletNameIfCommandNameWasAlias));
-                    // do not continue the search, but go to the next command
-                    continue;
-                }
-
-                // If we find match of any kind, do not continue with the Get-{commandname} check
-                if ( Helper.Instance.GetCommandInfo(commandName) != null ) {
-                    continue;
-                }
-
-<<<<<<< HEAD
-                // Checking for implicit 'Get-' aliasing is done in a background task as it can be quite expensive during a cold-start
-                tasks.Add(Task<DiagnosticRecord>.Run(() =>
-                {
-                    return CheckForImplicitGetAliasing(commandName, cmdAst, fileName);
-                }));
-            }
-            foreach(Task<DiagnosticRecord> task in tasks)
-            {
-                DiagnosticRecord diagnosticRecordResult = task.Result;
-                if (diagnosticRecordResult != null)
-                {
-                    yield return task.Result;
-=======
-                var commdNameWithGetPrefix = $"Get-{commandName}";
-                var cmdletNameIfCommandWasMissingGetPrefix = Helper.Instance.GetCommandInfo(commdNameWithGetPrefix);
-                if (cmdletNameIfCommandWasMissingGetPrefix != null)
-                {
-                    yield return new DiagnosticRecord(
-                        string.Format(CultureInfo.CurrentCulture, Strings.AvoidUsingCmdletAliasesMissingGetPrefixError, commandName, commdNameWithGetPrefix),
-                        GetCommandExtent(cmdAst),
-                        GetName(),
-                        DiagnosticSeverity.Warning,
-                        fileName,
-                        commandName,
-                        suggestedCorrections: GetCorrectionExtent(cmdAst, commdNameWithGetPrefix));
->>>>>>> 9d192099
-                }
-
-            }
-        }
-
-        /// <summary>
-        /// If one omitts, 'Get-' for a command, PowerShell will pre-pend it if such a command exists, therefore relying on such implicit aliasing is not desirable.
-        /// </summary>
-        /// <param name="commandName"></param>
-        /// <param name="commandAst"></param>
-        /// <param name="fileName"></param>
-        /// <returns></returns>
-        private DiagnosticRecord CheckForImplicitGetAliasing(string commandName, CommandAst commandAst, string fileName)
-        {
-            bool isNativeCommand = Helper.Instance.GetCommandInfo(commandName, CommandTypes.Application | CommandTypes.ExternalScript) != null;
-            if (isNativeCommand)
-            {
-                return null;
-            }
-            var commdNameWithGetPrefix = $"Get-{commandName}";
-            var cmdletNameIfCommandWasMissingGetPrefix = Helper.Instance.GetCommandInfo($"Get-{commandName}");
-            if (cmdletNameIfCommandWasMissingGetPrefix == null)
-            {
-                return null;
-            }
-
-            var diagnosticRecord = new DiagnosticRecord(
-                string.Format(CultureInfo.CurrentCulture, Strings.AvoidUsingCmdletAliasesMissingGetPrefixError, commandName, commdNameWithGetPrefix),
-                GetCommandExtent(commandAst),
-                GetName(),
-                DiagnosticSeverity.Warning,
-                fileName,
-                commandName,
-                suggestedCorrections: GetCorrectionExtent(commandAst, commdNameWithGetPrefix));
-            return diagnosticRecord;
-        }
-
-        /// <summary>
-        /// Checks commandast of the form "[commandElement0] = [CommandElement2]". This typically occurs in a DSC configuration.
-        /// </summary>
-        private bool IgnoreCommandast(CommandAst cmdAst)
-        {
-            if (cmdAst.CommandElements.Count == 3)
-            {
-                var element = cmdAst.CommandElements[1] as StringConstantExpressionAst;
-                if (element != null && element.Value.Equals("="))
-                {
-                    return true;
-                }
-            }
-
-            return false;
-        }
-
-        /// <summary>
-        /// For a command like "gci -path c:", returns the extent of "gci" in the command
-        /// </summary>
-        private IScriptExtent GetCommandExtent(CommandAst commandAst)
-        {
-            var cmdName = commandAst.GetCommandName();
-            foreach (var cmdElement in commandAst.CommandElements)
-            {
-                var stringConstExpressinAst = cmdElement as StringConstantExpressionAst;
-                if (stringConstExpressinAst != null)
-                {
-                    if (stringConstExpressinAst.Value.Equals(cmdName))
-                    {
-                        return stringConstExpressinAst.Extent;
-                    }
-                }
-            }
-            return commandAst.Extent;
-        }
-
-        /// <summary>
-        /// Creates a list containing suggested correction
-        /// </summary>
-        /// <param name="cmdAst">Command AST of an alias</param>
-        /// <param name="cmdletName">Full name of the alias</param>
-        /// <returns>Retruns a list of suggested corrections</returns>
-        private List<CorrectionExtent> GetCorrectionExtent(CommandAst cmdAst, string cmdletName)
-        {
-            var corrections = new List<CorrectionExtent>();
-            var alias = cmdAst.GetCommandName();
-            var description = string.Format(
-                CultureInfo.CurrentCulture,
-                Strings.AvoidUsingCmdletAliasesCorrectionDescription,
-                alias,
-                cmdletName);
-            var cmdExtent = GetCommandExtent(cmdAst);
-            corrections.Add(new CorrectionExtent(
-                cmdExtent.StartLineNumber,
-                cmdExtent.EndLineNumber,
-                cmdExtent.StartColumnNumber,
-                cmdExtent.EndColumnNumber,
-                cmdletName,
-                cmdAst.Extent.File,
-                description));
-            return corrections;
-        }
-
-        /// <summary>
-        /// GetName: Retrieves the name of this rule.
-        /// </summary>
-        /// <returns>The name of this rule</returns>
-        public string GetName()
-        {
-            return string.Format(CultureInfo.CurrentCulture, Strings.NameSpaceFormat, GetSourceName(), Strings.AvoidUsingCmdletAliasesName);
-        }
-
-        /// <summary>
-        /// GetCommonName: Retrieves the common name of this rule.
-        /// </summary>
-        /// <returns>The common name of this rule</returns>
-        public string GetCommonName()
-        {
-            return string.Format(CultureInfo.CurrentCulture, Strings.AvoidUsingCmdletAliasesCommonName);
-        }
-
-        /// <summary>
-        /// GetDescription: Retrieves the description of this rule.
-        /// </summary>
-        /// <returns>The description of this rule</returns>
-        public string GetDescription()
-        {
-            return string.Format(CultureInfo.CurrentCulture, Strings.AvoidUsingCmdletAliasesDescription);
-        }
-
-        /// <summary>
-        /// GetSourceType: Retrieves the type of the rule, Builtin, Managed or Module.
-        /// </summary>
-        public SourceType GetSourceType()
-        {
-            return SourceType.Builtin;
-        }
-
-        /// <summary>
-        /// GetSeverity: Retrieves the severity of the rule: error, warning of information.
-        /// </summary>
-        /// <returns></returns>
-        public RuleSeverity GetSeverity()
-        {
-            return RuleSeverity.Warning;
-        }
-
-        /// <summary>
-        /// GetSourceName: Retrieves the name of the module/assembly the rule is from.
-        /// </summary>
-        public string GetSourceName()
-        {
-            return string.Format(CultureInfo.CurrentCulture, Strings.SourceName);
-        }
-    }
-}
+﻿// Copyright (c) Microsoft Corporation. All rights reserved.
+// Licensed under the MIT License.
+
+using System;
+using System.Collections.Generic;
+using System.Management.Automation.Language;
+using Microsoft.Windows.PowerShell.ScriptAnalyzer.Generic;
+#if !CORECLR
+using System.ComponentModel.Composition;
+#endif
+using System.Globalization;
+using System.Linq;
+using System.Management.Automation;
+
+namespace Microsoft.Windows.PowerShell.ScriptAnalyzer.BuiltinRules
+{
+    /// <summary>
+    /// AvoidAlias: Check if cmdlet alias is used.
+    /// </summary>
+#if !CORECLR
+    [Export(typeof(IScriptRule))]
+#endif
+    public class AvoidAlias : IScriptRule
+    {
+        private readonly string whiteListArgName = "whitelist";
+        private bool isPropertiesSet;
+        private List<string> whiteList;
+        public List<string> WhiteList
+        {
+            get { return whiteList; }
+        }
+
+        public AvoidAlias()
+        {
+            isPropertiesSet = false;
+        }
+
+        /// <summary>
+        /// Configure the rule.
+        ///
+        /// Sets the whitelist of this rule
+        /// </summary>
+        private void SetProperties()
+        {
+            whiteList = new List<string>();
+            isPropertiesSet = true;
+            Dictionary<string, object> ruleArgs = Helper.Instance.GetRuleArguments(GetName());
+            if (ruleArgs == null)
+            {
+                return;
+            }
+            object obj;
+            if (!ruleArgs.TryGetValue(whiteListArgName, out obj))
+            {
+                return;
+            }
+            IEnumerable<string> aliases = obj as IEnumerable<string>;
+            if (aliases == null)
+            {
+                // try with enumerable objects
+                var enumerableObjs = obj as IEnumerable<object>;
+                if (enumerableObjs == null)
+                {
+                    return;
+                }
+                foreach (var x in enumerableObjs)
+                {
+                    var y = x as string;
+                    if (y == null)
+                    {
+                        return;
+                    }
+                    else
+                    {
+                        whiteList.Add(y);
+                    }
+                }
+            }
+            else
+            {
+                whiteList.AddRange(aliases);
+            }
+        }
+
+        /// <summary>
+        /// AnalyzeScript: Analyze the script to check if cmdlet alias is used.
+        /// </summary>
+        public IEnumerable<DiagnosticRecord> AnalyzeScript(Ast ast, string fileName)
+        {
+            if (ast == null) throw new ArgumentNullException(Strings.NullAstErrorMessage);
+            if (!isPropertiesSet)
+            {
+                SetProperties();
+            }
+            // Finds all CommandAsts.
+            IEnumerable<Ast> foundAsts = ast.FindAll(testAst => testAst is CommandAst, true);
+
+            // Iterates all CommandAsts and check the command name.
+            foreach (CommandAst cmdAst in foundAsts)
+            {
+                // Check if the command ast should be ignored
+                if (IgnoreCommandast(cmdAst))
+                {
+                    continue;
+                }
+
+                string commandName = cmdAst.GetCommandName();
+
+                // Handles the exception caused by commands like, {& $PLINK $args 2> $TempErrorFile}.
+                // You can also review the remark section in following document,
+                // MSDN: CommandAst.GetCommandName Method
+                if (commandName == null
+                    || whiteList.Contains<string>(commandName, StringComparer.OrdinalIgnoreCase))
+                {
+                    continue;
+                }
+
+                string cmdletNameIfCommandNameWasAlias = Helper.Instance.GetCmdletNameFromAlias(commandName);
+                if (!String.IsNullOrEmpty(cmdletNameIfCommandNameWasAlias))
+                {
+                    yield return new DiagnosticRecord(
+                        string.Format(CultureInfo.CurrentCulture, Strings.AvoidUsingCmdletAliasesError, commandName, cmdletNameIfCommandNameWasAlias),
+                        GetCommandExtent(cmdAst),
+                        GetName(),
+                        DiagnosticSeverity.Warning,
+                        fileName,
+                        commandName,
+                        suggestedCorrections: GetCorrectionExtent(cmdAst, cmdletNameIfCommandNameWasAlias));
+                    // do not continue the search, but go to the next command
+                    continue;
+                }
+
+                // If we find match of any kind, do not continue with the Get-{commandname} check
+                if ( Helper.Instance.GetCommandInfo(commandName) != null ) {
+                    continue;
+                }
+
+                var commdNameWithGetPrefix = $"Get-{commandName}";
+                var cmdletNameIfCommandWasMissingGetPrefix = Helper.Instance.GetCommandInfo(commdNameWithGetPrefix);
+                if (cmdletNameIfCommandWasMissingGetPrefix != null)
+                {
+                    yield return new DiagnosticRecord(
+                        string.Format(CultureInfo.CurrentCulture, Strings.AvoidUsingCmdletAliasesMissingGetPrefixError, commandName, commdNameWithGetPrefix),
+                        GetCommandExtent(cmdAst),
+                        GetName(),
+                        DiagnosticSeverity.Warning,
+                        fileName,
+                        commandName,
+                        suggestedCorrections: GetCorrectionExtent(cmdAst, commdNameWithGetPrefix));
+                }
+
+            }
+        }
+
+        /// <summary>
+        /// Checks commandast of the form "[commandElement0] = [CommandElement2]". This typically occurs in a DSC configuration.
+        /// </summary>
+        private bool IgnoreCommandast(CommandAst cmdAst)
+        {
+            if (cmdAst.CommandElements.Count == 3)
+            {
+                var element = cmdAst.CommandElements[1] as StringConstantExpressionAst;
+                if (element != null && element.Value.Equals("="))
+                {
+                    return true;
+                }
+            }
+
+            return false;
+        }
+
+        /// <summary>
+        /// For a command like "gci -path c:", returns the extent of "gci" in the command
+        /// </summary>
+        private IScriptExtent GetCommandExtent(CommandAst commandAst)
+        {
+            var cmdName = commandAst.GetCommandName();
+            foreach (var cmdElement in commandAst.CommandElements)
+            {
+                var stringConstExpressinAst = cmdElement as StringConstantExpressionAst;
+                if (stringConstExpressinAst != null)
+                {
+                    if (stringConstExpressinAst.Value.Equals(cmdName))
+                    {
+                        return stringConstExpressinAst.Extent;
+                    }
+                }
+            }
+            return commandAst.Extent;
+        }
+
+        /// <summary>
+        /// Creates a list containing suggested correction
+        /// </summary>
+        /// <param name="cmdAst">Command AST of an alias</param>
+        /// <param name="cmdletName">Full name of the alias</param>
+        /// <returns>Retruns a list of suggested corrections</returns>
+        private List<CorrectionExtent> GetCorrectionExtent(CommandAst cmdAst, string cmdletName)
+        {
+            var corrections = new List<CorrectionExtent>();
+            var alias = cmdAst.GetCommandName();
+            var description = string.Format(
+                CultureInfo.CurrentCulture,
+                Strings.AvoidUsingCmdletAliasesCorrectionDescription,
+                alias,
+                cmdletName);
+            var cmdExtent = GetCommandExtent(cmdAst);
+            corrections.Add(new CorrectionExtent(
+                cmdExtent.StartLineNumber,
+                cmdExtent.EndLineNumber,
+                cmdExtent.StartColumnNumber,
+                cmdExtent.EndColumnNumber,
+                cmdletName,
+                cmdAst.Extent.File,
+                description));
+            return corrections;
+        }
+
+        /// <summary>
+        /// GetName: Retrieves the name of this rule.
+        /// </summary>
+        /// <returns>The name of this rule</returns>
+        public string GetName()
+        {
+            return string.Format(CultureInfo.CurrentCulture, Strings.NameSpaceFormat, GetSourceName(), Strings.AvoidUsingCmdletAliasesName);
+        }
+
+        /// <summary>
+        /// GetCommonName: Retrieves the common name of this rule.
+        /// </summary>
+        /// <returns>The common name of this rule</returns>
+        public string GetCommonName()
+        {
+            return string.Format(CultureInfo.CurrentCulture, Strings.AvoidUsingCmdletAliasesCommonName);
+        }
+
+        /// <summary>
+        /// GetDescription: Retrieves the description of this rule.
+        /// </summary>
+        /// <returns>The description of this rule</returns>
+        public string GetDescription()
+        {
+            return string.Format(CultureInfo.CurrentCulture, Strings.AvoidUsingCmdletAliasesDescription);
+        }
+
+        /// <summary>
+        /// GetSourceType: Retrieves the type of the rule, Builtin, Managed or Module.
+        /// </summary>
+        public SourceType GetSourceType()
+        {
+            return SourceType.Builtin;
+        }
+
+        /// <summary>
+        /// GetSeverity: Retrieves the severity of the rule: error, warning of information.
+        /// </summary>
+        /// <returns></returns>
+        public RuleSeverity GetSeverity()
+        {
+            return RuleSeverity.Warning;
+        }
+
+        /// <summary>
+        /// GetSourceName: Retrieves the name of the module/assembly the rule is from.
+        /// </summary>
+        public string GetSourceName()
+        {
+            return string.Format(CultureInfo.CurrentCulture, Strings.SourceName);
+        }
+    }
+}