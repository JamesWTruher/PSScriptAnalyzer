﻿<?xml version="1.0" encoding="utf-8"?>
<Project ToolsVersion="4.0" DefaultTargets="Build" xmlns="http://schemas.microsoft.com/developer/msbuild/2003">
  <PropertyGroup>
    <Configuration Condition=" '$(Configuration)' == '' ">Debug</Configuration>
    <Platform Condition=" '$(Platform)' == '' ">AnyCPU</Platform>
    <ProjectGuid>{C33B6B9D-E61C-45A3-9103-895FD82A5C1E}</ProjectGuid>
    <OutputType>Library</OutputType>
    <NoStandardLibraries>false</NoStandardLibraries>
    <AssemblyName>Microsoft.Windows.PowerShell.ScriptAnalyzer.BuiltinRules</AssemblyName>
    <TargetFrameworkVersion>v4.5</TargetFrameworkVersion>
    <FileAlignment>512</FileAlignment>
    <TargetFrameworkProfile />
  </PropertyGroup>
  <PropertyGroup Condition=" '$(Configuration)|$(Platform)' == 'Debug|AnyCPU' ">
    <DebugSymbols>true</DebugSymbols>
    <DebugType>full</DebugType>
    <Optimize>false</Optimize>
    <OutputPath>bin\Debug\</OutputPath>
    <DefineConstants>DEBUG;TRACE</DefineConstants>
    <ErrorReport>prompt</ErrorReport>
    <WarningLevel>4</WarningLevel>
    <Prefer32Bit>false</Prefer32Bit>
  </PropertyGroup>
  <PropertyGroup Condition=" '$(Configuration)|$(Platform)' == 'Release|AnyCPU' ">
    <DebugType>pdbonly</DebugType>
    <Optimize>true</Optimize>
    <OutputPath>bin\Release\</OutputPath>
    <DefineConstants>TRACE</DefineConstants>
    <ErrorReport>prompt</ErrorReport>
    <WarningLevel>4</WarningLevel>
    <Prefer32Bit>false</Prefer32Bit>
  </PropertyGroup>
  <PropertyGroup>
    <RootNamespace>Microsoft.Windows.PowerShell.ScriptAnalyzer.BuiltinRules</RootNamespace>
  </PropertyGroup>
  <PropertyGroup Condition="'$(Configuration)|$(Platform)' == 'PSV3 Debug|AnyCPU'">
    <DebugSymbols>true</DebugSymbols>
    <OutputPath>bin\PSV3 Debug\</OutputPath>
    <DefineConstants>TRACE;DEBUG;PSV3</DefineConstants>
    <DebugType>full</DebugType>
    <PlatformTarget>AnyCPU</PlatformTarget>
    <ErrorReport>prompt</ErrorReport>
    <CodeAnalysisRuleSet>MinimumRecommendedRules.ruleset</CodeAnalysisRuleSet>
  </PropertyGroup>
  <PropertyGroup Condition="'$(Configuration)|$(Platform)' == 'PSV3 Release|AnyCPU'">
    <OutputPath>bin\PSV3 Release\</OutputPath>
    <DefineConstants>TRACE;PSV3</DefineConstants>
    <Optimize>true</Optimize>
    <DebugType>pdbonly</DebugType>
    <PlatformTarget>AnyCPU</PlatformTarget>
    <ErrorReport>prompt</ErrorReport>
    <CodeAnalysisRuleSet>MinimumRecommendedRules.ruleset</CodeAnalysisRuleSet>
  </PropertyGroup>
  <ItemGroup>
    <Reference Include="Microsoft.CSharp" />
    <Reference Include="System" />
    <Reference Include="System.ComponentModel.Composition" />
    <Reference Include="System.Core" />
    <Reference Include="System.Data" />
    <Reference Include="System.Data.DataSetExtensions" />
    <Reference Include="System.Data.Entity.Design" />
    <Reference Include="System.Management.Automation, Version=3.0.0.0, Culture=neutral, PublicKeyToken=31bf3856ad364e35, processorArchitecture=MSIL">
      <SpecificVersion>False</SpecificVersion>
      <HintPath>..\..\..\..\..\..\fbl_srv2_ci_mgmt.binaries.amd64chk\monad\System.Management.Automation.dll</HintPath>
    </Reference>
    <Reference Include="System.Xml" />
    <Reference Include="System.Xml.Linq" />
  </ItemGroup>
  <ItemGroup>
    <Compile Include="AvoidAlias.cs" />
    <Compile Include="AvoidDefaultTrueValueSwitchParameter.cs" />
    <Compile Include="AvoidEmptyCatchBlock.cs" />
    <Compile Include="AvoidGlobalAliases.cs" />
    <Compile Include="AvoidGlobalFunctions.cs" />
    <Compile Include="AvoidGlobalVars.cs" />
    <Compile Include="AvoidInvokingEmptyMembers.cs" />
    <Compile Include="AvoidNullOrEmptyHelpMessageAttribute.cs" />
    <Compile Include="AvoidPositionalParameters.cs" />
    <Compile Include="AvoidReservedCharInCmdlet.cs" />
    <Compile Include="AvoidReservedParams.cs" />
    <Compile Include="AvoidShouldContinueWithoutForce.cs" />
    <Compile Include="AvoidUsingDeprecatedManifestFields.cs" />
    <Compile Include="AvoidDefaultValueForMandatoryParameter.cs" />
    <Compile Include="AvoidUsernameAndPasswordParams.cs" />
    <Compile Include="AvoidUsingComputerNameHardcoded.cs" />
    <Compile Include="AvoidUsingConvertToSecureStringWithPlainText.cs" />
    <Compile Include="AvoidUsingInvokeExpression.cs" />
    <Compile Include="AvoidUsingPlainTextForPassword.cs" />
    <Compile Include="AvoidUsingWMICmdlet.cs" />
    <Compile Include="AvoidUsingWriteHost.cs" />
    <Compile Include="DscTestsPresent.cs" />
    <Compile Include="DscExamplesPresent.cs" />
    <Compile Include="MisleadingBacktick.cs" />
    <Compile Include="Strings.Designer.cs">
      <AutoGen>True</AutoGen>
      <DesignTime>True</DesignTime>
      <DependentUpon>Strings.resx</DependentUpon>
    </Compile>
    <Compile Include="UseBOMForUnicodeEncodedFile.cs" />
    <Compile Include="UseCompatibleCmdlets.cs" />
    <Compile Include="UseLiteralInitializerForHashtable.cs" />
    <Compile Include="UseToExportFieldsInManifest.cs" />
    <Compile Include="UseOutputTypeCorrectly.cs" />
    <Compile Include="MissingModuleManifestField.cs" />
    <Compile Include="PossibleIncorrectComparisonWithNull.cs" />
    <Compile Include="ProvideCommentHelp.cs" />
    <Compile Include="UseVerboseMessageInDSCResource.cs" />
    <Compile Include="UseApprovedVerbs.cs" />
    <Compile Include="UseCmdletCorrectly.cs" />
    <Compile Include="UseDeclaredVarsMoreThanAssignments.cs" />
    <Compile Include="UseIdenticalMandatoryParametersDSC.cs" />
    <Compile Include="UseIdenticalParametersDSC.cs" />
    <Compile Include="UsePSCredentialType.cs" />
    <Compile Include="UseShouldProcessCorrectly.cs" />
    <Compile Include="UseShouldProcessForStateChangingFunctions.cs" />
    <Compile Include="UseSingularNouns.cs" />
    <Compile Include="UseStandardDSCFunctionsInResource.cs" />
    <Compile Include="UseUTF8EncodingForHelpFile.cs" />
    <Compile Include="ReturnCorrectTypesForDSCFunctions.cs" />
    <Compile Include="PlaceOpenBrace.cs" />
    <Compile Include="PlaceCloseBrace.cs" />
    <Compile Include="UseConsistentIndentation.cs" />
    <Compile Include="UseConsistentWhitespace.cs" />
<<<<<<< HEAD
    <Compile Include="UseSupportsShouldProcess.cs" />
=======
    <Compile Include="AlignAssignmentStatement.cs" />
>>>>>>> f45c20ba
  </ItemGroup>
  <ItemGroup>
    <ProjectReference Include="..\Engine\ScriptAnalyzerEngine.csproj">
      <Project>{f4bde3d0-3eef-4157-8a3e-722df7adef60}</Project>
      <Name>ScriptAnalyzerEngine</Name>
    </ProjectReference>
  </ItemGroup>
  <ItemGroup>
    <EmbeddedResource Include="Strings.resx">
      <SubType>Designer</SubType>
      <Generator>ResXFileCodeGenerator</Generator>
      <LastGenOutput>Strings.Designer.cs</LastGenOutput>
    </EmbeddedResource>
  </ItemGroup>
  <Import Project="$(MSBuildToolsPath)\Microsoft.CSHARP.Targets" />
  <ProjectExtensions>
    <VisualStudio AllowExistingFolder="true" />
  </ProjectExtensions>
  <PropertyGroup>
    <PostBuildEvent>
if "PSV3 Release" == "$(ConfigurationName)" (
	GOTO psv3Release
) else if "PSV3 Debug" == "$(ConfigurationName)" (
	GOTO psv3Debug	
) else (
	GOTO default
)

:psv3Release
:psv3Debug
    if not exist "$(SolutionDir)out\$(SolutionName)\PSv3" (
        mkdir "$(SolutionDir)out\$(SolutionName)\PSv3"
    )
    copy /y "$(TargetPath)" "$(SolutionDir)out\$(SolutionName)\PSv3"

	GOTO end
	
:default         	 
    if not exist "$(SolutionDir)out\$(SolutionName)" (
		mkdir "$(SolutionDir)out\$(SolutionName)"
	)
	copy /y "$(TargetPath)" "$(SolutionDir)out\$(SolutionName)"
	
	GOTO end
	
:end
</PostBuildEvent>
  </PropertyGroup>
</Project><|MERGE_RESOLUTION|>--- conflicted
+++ resolved
@@ -1,177 +1,174 @@
-﻿<?xml version="1.0" encoding="utf-8"?>
-<Project ToolsVersion="4.0" DefaultTargets="Build" xmlns="http://schemas.microsoft.com/developer/msbuild/2003">
-  <PropertyGroup>
-    <Configuration Condition=" '$(Configuration)' == '' ">Debug</Configuration>
-    <Platform Condition=" '$(Platform)' == '' ">AnyCPU</Platform>
-    <ProjectGuid>{C33B6B9D-E61C-45A3-9103-895FD82A5C1E}</ProjectGuid>
-    <OutputType>Library</OutputType>
-    <NoStandardLibraries>false</NoStandardLibraries>
-    <AssemblyName>Microsoft.Windows.PowerShell.ScriptAnalyzer.BuiltinRules</AssemblyName>
-    <TargetFrameworkVersion>v4.5</TargetFrameworkVersion>
-    <FileAlignment>512</FileAlignment>
-    <TargetFrameworkProfile />
-  </PropertyGroup>
-  <PropertyGroup Condition=" '$(Configuration)|$(Platform)' == 'Debug|AnyCPU' ">
-    <DebugSymbols>true</DebugSymbols>
-    <DebugType>full</DebugType>
-    <Optimize>false</Optimize>
-    <OutputPath>bin\Debug\</OutputPath>
-    <DefineConstants>DEBUG;TRACE</DefineConstants>
-    <ErrorReport>prompt</ErrorReport>
-    <WarningLevel>4</WarningLevel>
-    <Prefer32Bit>false</Prefer32Bit>
-  </PropertyGroup>
-  <PropertyGroup Condition=" '$(Configuration)|$(Platform)' == 'Release|AnyCPU' ">
-    <DebugType>pdbonly</DebugType>
-    <Optimize>true</Optimize>
-    <OutputPath>bin\Release\</OutputPath>
-    <DefineConstants>TRACE</DefineConstants>
-    <ErrorReport>prompt</ErrorReport>
-    <WarningLevel>4</WarningLevel>
-    <Prefer32Bit>false</Prefer32Bit>
-  </PropertyGroup>
-  <PropertyGroup>
-    <RootNamespace>Microsoft.Windows.PowerShell.ScriptAnalyzer.BuiltinRules</RootNamespace>
-  </PropertyGroup>
-  <PropertyGroup Condition="'$(Configuration)|$(Platform)' == 'PSV3 Debug|AnyCPU'">
-    <DebugSymbols>true</DebugSymbols>
-    <OutputPath>bin\PSV3 Debug\</OutputPath>
-    <DefineConstants>TRACE;DEBUG;PSV3</DefineConstants>
-    <DebugType>full</DebugType>
-    <PlatformTarget>AnyCPU</PlatformTarget>
-    <ErrorReport>prompt</ErrorReport>
-    <CodeAnalysisRuleSet>MinimumRecommendedRules.ruleset</CodeAnalysisRuleSet>
-  </PropertyGroup>
-  <PropertyGroup Condition="'$(Configuration)|$(Platform)' == 'PSV3 Release|AnyCPU'">
-    <OutputPath>bin\PSV3 Release\</OutputPath>
-    <DefineConstants>TRACE;PSV3</DefineConstants>
-    <Optimize>true</Optimize>
-    <DebugType>pdbonly</DebugType>
-    <PlatformTarget>AnyCPU</PlatformTarget>
-    <ErrorReport>prompt</ErrorReport>
-    <CodeAnalysisRuleSet>MinimumRecommendedRules.ruleset</CodeAnalysisRuleSet>
-  </PropertyGroup>
-  <ItemGroup>
-    <Reference Include="Microsoft.CSharp" />
-    <Reference Include="System" />
-    <Reference Include="System.ComponentModel.Composition" />
-    <Reference Include="System.Core" />
-    <Reference Include="System.Data" />
-    <Reference Include="System.Data.DataSetExtensions" />
-    <Reference Include="System.Data.Entity.Design" />
-    <Reference Include="System.Management.Automation, Version=3.0.0.0, Culture=neutral, PublicKeyToken=31bf3856ad364e35, processorArchitecture=MSIL">
-      <SpecificVersion>False</SpecificVersion>
-      <HintPath>..\..\..\..\..\..\fbl_srv2_ci_mgmt.binaries.amd64chk\monad\System.Management.Automation.dll</HintPath>
-    </Reference>
-    <Reference Include="System.Xml" />
-    <Reference Include="System.Xml.Linq" />
-  </ItemGroup>
-  <ItemGroup>
-    <Compile Include="AvoidAlias.cs" />
-    <Compile Include="AvoidDefaultTrueValueSwitchParameter.cs" />
-    <Compile Include="AvoidEmptyCatchBlock.cs" />
-    <Compile Include="AvoidGlobalAliases.cs" />
-    <Compile Include="AvoidGlobalFunctions.cs" />
-    <Compile Include="AvoidGlobalVars.cs" />
-    <Compile Include="AvoidInvokingEmptyMembers.cs" />
-    <Compile Include="AvoidNullOrEmptyHelpMessageAttribute.cs" />
-    <Compile Include="AvoidPositionalParameters.cs" />
-    <Compile Include="AvoidReservedCharInCmdlet.cs" />
-    <Compile Include="AvoidReservedParams.cs" />
-    <Compile Include="AvoidShouldContinueWithoutForce.cs" />
-    <Compile Include="AvoidUsingDeprecatedManifestFields.cs" />
-    <Compile Include="AvoidDefaultValueForMandatoryParameter.cs" />
-    <Compile Include="AvoidUsernameAndPasswordParams.cs" />
-    <Compile Include="AvoidUsingComputerNameHardcoded.cs" />
-    <Compile Include="AvoidUsingConvertToSecureStringWithPlainText.cs" />
-    <Compile Include="AvoidUsingInvokeExpression.cs" />
-    <Compile Include="AvoidUsingPlainTextForPassword.cs" />
-    <Compile Include="AvoidUsingWMICmdlet.cs" />
-    <Compile Include="AvoidUsingWriteHost.cs" />
-    <Compile Include="DscTestsPresent.cs" />
-    <Compile Include="DscExamplesPresent.cs" />
-    <Compile Include="MisleadingBacktick.cs" />
-    <Compile Include="Strings.Designer.cs">
-      <AutoGen>True</AutoGen>
-      <DesignTime>True</DesignTime>
-      <DependentUpon>Strings.resx</DependentUpon>
-    </Compile>
-    <Compile Include="UseBOMForUnicodeEncodedFile.cs" />
-    <Compile Include="UseCompatibleCmdlets.cs" />
-    <Compile Include="UseLiteralInitializerForHashtable.cs" />
-    <Compile Include="UseToExportFieldsInManifest.cs" />
-    <Compile Include="UseOutputTypeCorrectly.cs" />
-    <Compile Include="MissingModuleManifestField.cs" />
-    <Compile Include="PossibleIncorrectComparisonWithNull.cs" />
-    <Compile Include="ProvideCommentHelp.cs" />
-    <Compile Include="UseVerboseMessageInDSCResource.cs" />
-    <Compile Include="UseApprovedVerbs.cs" />
-    <Compile Include="UseCmdletCorrectly.cs" />
-    <Compile Include="UseDeclaredVarsMoreThanAssignments.cs" />
-    <Compile Include="UseIdenticalMandatoryParametersDSC.cs" />
-    <Compile Include="UseIdenticalParametersDSC.cs" />
-    <Compile Include="UsePSCredentialType.cs" />
-    <Compile Include="UseShouldProcessCorrectly.cs" />
-    <Compile Include="UseShouldProcessForStateChangingFunctions.cs" />
-    <Compile Include="UseSingularNouns.cs" />
-    <Compile Include="UseStandardDSCFunctionsInResource.cs" />
-    <Compile Include="UseUTF8EncodingForHelpFile.cs" />
-    <Compile Include="ReturnCorrectTypesForDSCFunctions.cs" />
-    <Compile Include="PlaceOpenBrace.cs" />
-    <Compile Include="PlaceCloseBrace.cs" />
-    <Compile Include="UseConsistentIndentation.cs" />
-    <Compile Include="UseConsistentWhitespace.cs" />
-<<<<<<< HEAD
-    <Compile Include="UseSupportsShouldProcess.cs" />
-=======
-    <Compile Include="AlignAssignmentStatement.cs" />
->>>>>>> f45c20ba
-  </ItemGroup>
-  <ItemGroup>
-    <ProjectReference Include="..\Engine\ScriptAnalyzerEngine.csproj">
-      <Project>{f4bde3d0-3eef-4157-8a3e-722df7adef60}</Project>
-      <Name>ScriptAnalyzerEngine</Name>
-    </ProjectReference>
-  </ItemGroup>
-  <ItemGroup>
-    <EmbeddedResource Include="Strings.resx">
-      <SubType>Designer</SubType>
-      <Generator>ResXFileCodeGenerator</Generator>
-      <LastGenOutput>Strings.Designer.cs</LastGenOutput>
-    </EmbeddedResource>
-  </ItemGroup>
-  <Import Project="$(MSBuildToolsPath)\Microsoft.CSHARP.Targets" />
-  <ProjectExtensions>
-    <VisualStudio AllowExistingFolder="true" />
-  </ProjectExtensions>
-  <PropertyGroup>
-    <PostBuildEvent>
-if "PSV3 Release" == "$(ConfigurationName)" (
-	GOTO psv3Release
-) else if "PSV3 Debug" == "$(ConfigurationName)" (
-	GOTO psv3Debug	
-) else (
-	GOTO default
-)
-
-:psv3Release
-:psv3Debug
-    if not exist "$(SolutionDir)out\$(SolutionName)\PSv3" (
-        mkdir "$(SolutionDir)out\$(SolutionName)\PSv3"
-    )
-    copy /y "$(TargetPath)" "$(SolutionDir)out\$(SolutionName)\PSv3"
-
-	GOTO end
-	
-:default         	 
-    if not exist "$(SolutionDir)out\$(SolutionName)" (
-		mkdir "$(SolutionDir)out\$(SolutionName)"
-	)
-	copy /y "$(TargetPath)" "$(SolutionDir)out\$(SolutionName)"
-	
-	GOTO end
-	
-:end
-</PostBuildEvent>
-  </PropertyGroup>
+﻿<?xml version="1.0" encoding="utf-8"?>
+<Project ToolsVersion="4.0" DefaultTargets="Build" xmlns="http://schemas.microsoft.com/developer/msbuild/2003">
+  <PropertyGroup>
+    <Configuration Condition=" '$(Configuration)' == '' ">Debug</Configuration>
+    <Platform Condition=" '$(Platform)' == '' ">AnyCPU</Platform>
+    <ProjectGuid>{C33B6B9D-E61C-45A3-9103-895FD82A5C1E}</ProjectGuid>
+    <OutputType>Library</OutputType>
+    <NoStandardLibraries>false</NoStandardLibraries>
+    <AssemblyName>Microsoft.Windows.PowerShell.ScriptAnalyzer.BuiltinRules</AssemblyName>
+    <TargetFrameworkVersion>v4.5</TargetFrameworkVersion>
+    <FileAlignment>512</FileAlignment>
+    <TargetFrameworkProfile />
+  </PropertyGroup>
+  <PropertyGroup Condition=" '$(Configuration)|$(Platform)' == 'Debug|AnyCPU' ">
+    <DebugSymbols>true</DebugSymbols>
+    <DebugType>full</DebugType>
+    <Optimize>false</Optimize>
+    <OutputPath>bin\Debug\</OutputPath>
+    <DefineConstants>DEBUG;TRACE</DefineConstants>
+    <ErrorReport>prompt</ErrorReport>
+    <WarningLevel>4</WarningLevel>
+    <Prefer32Bit>false</Prefer32Bit>
+  </PropertyGroup>
+  <PropertyGroup Condition=" '$(Configuration)|$(Platform)' == 'Release|AnyCPU' ">
+    <DebugType>pdbonly</DebugType>
+    <Optimize>true</Optimize>
+    <OutputPath>bin\Release\</OutputPath>
+    <DefineConstants>TRACE</DefineConstants>
+    <ErrorReport>prompt</ErrorReport>
+    <WarningLevel>4</WarningLevel>
+    <Prefer32Bit>false</Prefer32Bit>
+  </PropertyGroup>
+  <PropertyGroup>
+    <RootNamespace>Microsoft.Windows.PowerShell.ScriptAnalyzer.BuiltinRules</RootNamespace>
+  </PropertyGroup>
+  <PropertyGroup Condition="'$(Configuration)|$(Platform)' == 'PSV3 Debug|AnyCPU'">
+    <DebugSymbols>true</DebugSymbols>
+    <OutputPath>bin\PSV3 Debug\</OutputPath>
+    <DefineConstants>TRACE;DEBUG;PSV3</DefineConstants>
+    <DebugType>full</DebugType>
+    <PlatformTarget>AnyCPU</PlatformTarget>
+    <ErrorReport>prompt</ErrorReport>
+    <CodeAnalysisRuleSet>MinimumRecommendedRules.ruleset</CodeAnalysisRuleSet>
+  </PropertyGroup>
+  <PropertyGroup Condition="'$(Configuration)|$(Platform)' == 'PSV3 Release|AnyCPU'">
+    <OutputPath>bin\PSV3 Release\</OutputPath>
+    <DefineConstants>TRACE;PSV3</DefineConstants>
+    <Optimize>true</Optimize>
+    <DebugType>pdbonly</DebugType>
+    <PlatformTarget>AnyCPU</PlatformTarget>
+    <ErrorReport>prompt</ErrorReport>
+    <CodeAnalysisRuleSet>MinimumRecommendedRules.ruleset</CodeAnalysisRuleSet>
+  </PropertyGroup>
+  <ItemGroup>
+    <Reference Include="Microsoft.CSharp" />
+    <Reference Include="System" />
+    <Reference Include="System.ComponentModel.Composition" />
+    <Reference Include="System.Core" />
+    <Reference Include="System.Data" />
+    <Reference Include="System.Data.DataSetExtensions" />
+    <Reference Include="System.Data.Entity.Design" />
+    <Reference Include="System.Management.Automation, Version=3.0.0.0, Culture=neutral, PublicKeyToken=31bf3856ad364e35, processorArchitecture=MSIL">
+      <SpecificVersion>False</SpecificVersion>
+      <HintPath>..\..\..\..\..\..\fbl_srv2_ci_mgmt.binaries.amd64chk\monad\System.Management.Automation.dll</HintPath>
+    </Reference>
+    <Reference Include="System.Xml" />
+    <Reference Include="System.Xml.Linq" />
+  </ItemGroup>
+  <ItemGroup>
+    <Compile Include="AvoidAlias.cs" />
+    <Compile Include="AvoidDefaultTrueValueSwitchParameter.cs" />
+    <Compile Include="AvoidEmptyCatchBlock.cs" />
+    <Compile Include="AvoidGlobalAliases.cs" />
+    <Compile Include="AvoidGlobalFunctions.cs" />
+    <Compile Include="AvoidGlobalVars.cs" />
+    <Compile Include="AvoidInvokingEmptyMembers.cs" />
+    <Compile Include="AvoidNullOrEmptyHelpMessageAttribute.cs" />
+    <Compile Include="AvoidPositionalParameters.cs" />
+    <Compile Include="AvoidReservedCharInCmdlet.cs" />
+    <Compile Include="AvoidReservedParams.cs" />
+    <Compile Include="AvoidShouldContinueWithoutForce.cs" />
+    <Compile Include="AvoidUsingDeprecatedManifestFields.cs" />
+    <Compile Include="AvoidDefaultValueForMandatoryParameter.cs" />
+    <Compile Include="AvoidUsernameAndPasswordParams.cs" />
+    <Compile Include="AvoidUsingComputerNameHardcoded.cs" />
+    <Compile Include="AvoidUsingConvertToSecureStringWithPlainText.cs" />
+    <Compile Include="AvoidUsingInvokeExpression.cs" />
+    <Compile Include="AvoidUsingPlainTextForPassword.cs" />
+    <Compile Include="AvoidUsingWMICmdlet.cs" />
+    <Compile Include="AvoidUsingWriteHost.cs" />
+    <Compile Include="DscTestsPresent.cs" />
+    <Compile Include="DscExamplesPresent.cs" />
+    <Compile Include="MisleadingBacktick.cs" />
+    <Compile Include="Strings.Designer.cs">
+      <AutoGen>True</AutoGen>
+      <DesignTime>True</DesignTime>
+      <DependentUpon>Strings.resx</DependentUpon>
+    </Compile>
+    <Compile Include="UseBOMForUnicodeEncodedFile.cs" />
+    <Compile Include="UseCompatibleCmdlets.cs" />
+    <Compile Include="UseLiteralInitializerForHashtable.cs" />
+    <Compile Include="UseToExportFieldsInManifest.cs" />
+    <Compile Include="UseOutputTypeCorrectly.cs" />
+    <Compile Include="MissingModuleManifestField.cs" />
+    <Compile Include="PossibleIncorrectComparisonWithNull.cs" />
+    <Compile Include="ProvideCommentHelp.cs" />
+    <Compile Include="UseVerboseMessageInDSCResource.cs" />
+    <Compile Include="UseApprovedVerbs.cs" />
+    <Compile Include="UseCmdletCorrectly.cs" />
+    <Compile Include="UseDeclaredVarsMoreThanAssignments.cs" />
+    <Compile Include="UseIdenticalMandatoryParametersDSC.cs" />
+    <Compile Include="UseIdenticalParametersDSC.cs" />
+    <Compile Include="UsePSCredentialType.cs" />
+    <Compile Include="UseShouldProcessCorrectly.cs" />
+    <Compile Include="UseShouldProcessForStateChangingFunctions.cs" />
+    <Compile Include="UseSingularNouns.cs" />
+    <Compile Include="UseStandardDSCFunctionsInResource.cs" />
+    <Compile Include="UseUTF8EncodingForHelpFile.cs" />
+    <Compile Include="ReturnCorrectTypesForDSCFunctions.cs" />
+    <Compile Include="PlaceOpenBrace.cs" />
+    <Compile Include="PlaceCloseBrace.cs" />
+    <Compile Include="UseConsistentIndentation.cs" />
+    <Compile Include="UseConsistentWhitespace.cs" />
+    <Compile Include="UseSupportsShouldProcess.cs" />
+    <Compile Include="AlignAssignmentStatement.cs" />
+  </ItemGroup>
+  <ItemGroup>
+    <ProjectReference Include="..\Engine\ScriptAnalyzerEngine.csproj">
+      <Project>{f4bde3d0-3eef-4157-8a3e-722df7adef60}</Project>
+      <Name>ScriptAnalyzerEngine</Name>
+    </ProjectReference>
+  </ItemGroup>
+  <ItemGroup>
+    <EmbeddedResource Include="Strings.resx">
+      <SubType>Designer</SubType>
+      <Generator>ResXFileCodeGenerator</Generator>
+      <LastGenOutput>Strings.Designer.cs</LastGenOutput>
+    </EmbeddedResource>
+  </ItemGroup>
+  <Import Project="$(MSBuildToolsPath)\Microsoft.CSHARP.Targets" />
+  <ProjectExtensions>
+    <VisualStudio AllowExistingFolder="true" />
+  </ProjectExtensions>
+  <PropertyGroup>
+    <PostBuildEvent>
+if "PSV3 Release" == "$(ConfigurationName)" (
+	GOTO psv3Release
+) else if "PSV3 Debug" == "$(ConfigurationName)" (
+	GOTO psv3Debug	
+) else (
+	GOTO default
+)
+
+:psv3Release
+:psv3Debug
+    if not exist "$(SolutionDir)out\$(SolutionName)\PSv3" (
+        mkdir "$(SolutionDir)out\$(SolutionName)\PSv3"
+    )
+    copy /y "$(TargetPath)" "$(SolutionDir)out\$(SolutionName)\PSv3"
+
+	GOTO end
+	
+:default         	 
+    if not exist "$(SolutionDir)out\$(SolutionName)" (
+		mkdir "$(SolutionDir)out\$(SolutionName)"
+	)
+	copy /y "$(TargetPath)" "$(SolutionDir)out\$(SolutionName)"
+	
+	GOTO end
+	
+:end
+</PostBuildEvent>
+  </PropertyGroup>
 </Project>