// Copyright (c) Microsoft Corporation. All rights reserved.
// Licensed under the MIT License.

using Microsoft.Windows.PowerShell.ScriptAnalyzer.Generic;
using System;
using System.Collections;
using System.Collections.Generic;
using System.Collections.ObjectModel;
using System.Globalization;
using System.IO;
using System.Linq;
using System.Management.Automation;
using System.Management.Automation.Language;
using System.Reflection;

namespace Microsoft.Windows.PowerShell.ScriptAnalyzer
{
    internal enum SettingsMode { None = 0, Auto, File, Hashtable, Preset };

    /// <summary>
    /// A class to represent the settings provided to ScriptAnalyzer class.
    /// </summary>
    public class Settings
    {
        private bool recurseCustomRulePath = false;
        private bool includeDefaultRules = false;
        private string filePath;
        private List<string> includeRules;
        private List<string> excludeRules;
        private List<string> severities;
        private List<string> customRulePath;
        private Dictionary<string, Dictionary<string, object>> ruleArguments;

        public bool RecurseCustomRulePath => recurseCustomRulePath;
        public bool IncludeDefaultRules => includeDefaultRules;
        public string FilePath => filePath;
        public IEnumerable<string> IncludeRules => includeRules;
        public IEnumerable<string> ExcludeRules => excludeRules;
        public IEnumerable<string> Severities => severities;
        public IEnumerable<string> CustomRulePath => customRulePath;
        public Dictionary<string, Dictionary<string, object>> RuleArguments => ruleArguments;

        /// <summary>
        /// Create a settings object from the input object.
        /// </summary>
        /// <param name="settings">An input object of type Hashtable or string.</param>
        /// <param name="presetResolver">A function that takes in a preset and resolves it to a path.</param>
        public Settings(object settings, Func<string, string> presetResolver)
        {
            if (settings == null)
            {
                throw new ArgumentNullException(nameof(settings));
            }

            includeRules = new List<string>();
            excludeRules = new List<string>();
            severities = new List<string>();
            ruleArguments = new Dictionary<string, Dictionary<string, object>>(StringComparer.OrdinalIgnoreCase);
            var settingsFilePath = settings as string;

            //it can either be a preset or path to a file or a hashtable
            if (settingsFilePath != null)
            {
                if (presetResolver != null)
                {
                    var resolvedFilePath = presetResolver(settingsFilePath);
                    if (resolvedFilePath != null)
                    {
                        settingsFilePath = resolvedFilePath;
                    }
                }

                if (File.Exists(settingsFilePath))
                {
                    filePath = settingsFilePath;
                    parseSettingsFile(settingsFilePath);
                }
                else
                {
                    throw new ArgumentException(
                        String.Format(
                            CultureInfo.CurrentCulture,
                            EngineStrings.InvalidPath,
                            settingsFilePath));
                }
            }
            else
            {
                var settingsHashtable = settings as Hashtable;
                if (settingsHashtable != null)
                {
                    parseSettingsHashtable(settingsHashtable);
                }
                else
                {
                    throw new ArgumentException(EngineStrings.SettingsInvalidType);
                }
            }
        }

        /// <summary>
        /// Create a Settings object from the input object.
        /// </summary>
        /// <param name="settings">An input object of type Hashtable or string.</param>
        public Settings(object settings) : this(settings, null)
        {
        }

        /// <summary>
        /// Retrieves the Settings directory from the Module directory structure
        /// </summary>
        public static string GetShippedSettingsDirectory()
        {
            // Find the compatibility files in Settings folder
            var path = typeof(Helper).GetTypeInfo().Assembly.Location;
            if (String.IsNullOrWhiteSpace(path))
            {
                return null;
            }

            var settingsPath = Path.Combine(Path.GetDirectoryName(path), "Settings");
            if (!Directory.Exists(settingsPath))
            {
                // try one level down as the PSScriptAnalyzer module structure is not consistent
                // CORECLR binaries are in PSScriptAnalyzer/coreclr/, PowerShell v3 binaries are in PSScriptAnalyzer/PSv3/
                // and PowerShell v5 binaries are in PSScriptAnalyzer/
                settingsPath = Path.Combine(Path.GetDirectoryName(Path.GetDirectoryName(path)), "Settings");
                if (!Directory.Exists(settingsPath))
                {
                    return null;
                }
            }

            return settingsPath;
        }

        /// <summary>
        /// Returns the builtin setting presets
        ///
        /// Looks for powershell data files (*.psd1) in the PSScriptAnalyzer module settings directory
        /// and returns the names of the files without extension
        /// </summary>
        public static IEnumerable<string> GetSettingPresets()
        {
            var settingsPath = GetShippedSettingsDirectory();
            if (settingsPath != null)
            {
                foreach (var filepath in System.IO.Directory.EnumerateFiles(settingsPath, "*.psd1"))
                {
                    yield return System.IO.Path.GetFileNameWithoutExtension(filepath);
                }
            }
        }

        /// <summary>
        /// Gets the path to the settings file corresponding to the given preset.
        ///
        /// If the corresponding preset file is not found, the method returns null.
        /// </summary>
        public static string GetSettingPresetFilePath(string settingPreset)
        {
            var settingsPath = GetShippedSettingsDirectory();
            if (settingsPath != null)
            {
                if (GetSettingPresets().Contains(settingPreset, StringComparer.OrdinalIgnoreCase))
                {
                    return System.IO.Path.Combine(settingsPath, settingPreset + ".psd1");
                }
            }

            return null;
        }

        /// <summary>
        /// Create a settings object from an input object.
        /// </summary>
        /// <param name="settingsObj">An input object of type Hashtable or string.</param>
        /// <param name="cwd">The path in which to search for a settings file.</param>
        /// <param name="outputWriter">An output writer.</param>
        /// <param name="getResolvedProviderPathFromPSPathDelegate">The GetResolvedProviderPathFromPSPath method from PSCmdlet to resolve relative path including wildcard support.</param>
        /// <returns>An object of Settings type.</returns>
        internal static Settings Create(object settingsObj, string cwd, IOutputWriter outputWriter,
            PathResolver.GetResolvedProviderPathFromPSPath<string, ProviderInfo, Collection<string>> getResolvedProviderPathFromPSPathDelegate)
        {
            object settingsFound;
            var settingsMode = FindSettingsMode(settingsObj, cwd, out settingsFound);

            switch (settingsMode)
            {
                case SettingsMode.Auto:
                    outputWriter?.WriteVerbose(
                        String.Format(
                            CultureInfo.CurrentCulture,
                            EngineStrings.SettingsNotProvided,
                            ""));
                    outputWriter?.WriteVerbose(
                        String.Format(
                            CultureInfo.CurrentCulture,
                            EngineStrings.SettingsAutoDiscovered,
                            (string)settingsFound));
                    break;

                case SettingsMode.Preset:
                case SettingsMode.File:
<<<<<<< HEAD
                    var userProvidedSettingsString = settingsFound.ToString();
                    try
                    {
                        var resolvedPath = getResolvedProviderPathFromPSPathDelegate(userProvidedSettingsString, out ProviderInfo providerInfo).Single();
                        settingsFound = resolvedPath;
                        outputWriter?.WriteVerbose(
                            String.Format(
                                CultureInfo.CurrentCulture,
                                Strings.SettingsUsingFile,
                                resolvedPath));
                    }
                    catch
                    {
                        outputWriter?.WriteVerbose(
                            String.Format(
                                CultureInfo.CurrentCulture,
                                Strings.SettingsCannotFindFile,
                                userProvidedSettingsString));
                    }
=======
                    var resolvedPath = getResolvedProviderPathFromPSPathDelegate(settingsFound.ToString(), out ProviderInfo providerInfo).Single();
                    settingsFound = resolvedPath;
                    outputWriter?.WriteVerbose(
                        String.Format(
                            CultureInfo.CurrentCulture,
                            EngineStrings.SettingsUsingFile,
                            resolvedPath));
>>>>>>> 5c522aca
                    break;

                case SettingsMode.Hashtable:
                    outputWriter?.WriteVerbose(
                        String.Format(
                            CultureInfo.CurrentCulture,
                            EngineStrings.SettingsUsingHashtable));
                    break;

                default:
                    outputWriter?.WriteVerbose(
                        String.Format(
                            CultureInfo.CurrentCulture,
<<<<<<< HEAD
                            Strings.SettingsObjectCouldNotBResolved));
                    return null;
=======
                            EngineStrings.SettingsCannotFindFile));
                    break;
            }

            if (settingsMode != SettingsMode.None)
            {
                return new Settings(settingsFound);
>>>>>>> 5c522aca
            }

            return new Settings(settingsFound);
        }

        /// <summary>
        /// Recursively convert hashtable to dictionary
        /// </summary>
        /// <param name="hashtable"></param>
        /// <returns>Dictionary that maps string to object</returns>
        private Dictionary<string, object> GetDictionaryFromHashtable(Hashtable hashtable)
        {
            var dictionary = new Dictionary<string, object>(StringComparer.OrdinalIgnoreCase);
            foreach (var obj in hashtable.Keys)
            {
                string key = obj as string;
                if (key == null)
                {
                    throw new InvalidDataException(
                        string.Format(
                            CultureInfo.CurrentCulture,
                            EngineStrings.KeyNotString,
                            key));
                }

                var valueHashtableObj = hashtable[obj];
                if (valueHashtableObj == null)
                {
                    throw new InvalidDataException(
                        string.Format(
                            CultureInfo.CurrentCulture,
                            EngineStrings.WrongValueHashTable,
                            "",
                            key));
                }

                var valueHashtable = valueHashtableObj as Hashtable;
                if (valueHashtable == null)
                {
                    dictionary.Add(key, valueHashtableObj);
                }
                else
                {
                    dictionary.Add(key, GetDictionaryFromHashtable(valueHashtable));
                }
            }
            return dictionary;
        }

        private bool IsStringOrStringArray(object val)
        {
            if (val is string)
            {
                return true;
            }

            var valArr = val as object[];
            return val == null ? false : valArr.All(x => x is string);
        }

        private List<string> GetData(object val, string key)
        {
            // value must be either string or or an array of strings
            if (val == null)
            {
                throw new InvalidDataException(
                    string.Format(
                        CultureInfo.CurrentCulture,
                        EngineStrings.WrongValueHashTable,
                        "",
                        key));
            }

            List<string> values = new List<string>();
            var valueStr = val as string;
            if (valueStr != null)
            {
                values.Add(valueStr);
            }
            else
            {
                var valueArr = val as object[];
                if (valueArr == null)
                {
                    // check if it is an array of strings
                    valueArr = val as string[];
                }

                if (valueArr != null)
                {
                    foreach (var item in valueArr)
                    {
                        var itemStr = item as string;
                        if (itemStr != null)
                        {
                            values.Add(itemStr);
                        }
                        else
                        {
                            throw new InvalidDataException(
                                string.Format(
                                    CultureInfo.CurrentCulture,
                                    EngineStrings.WrongValueHashTable,
                                    val,
                                    key));
                        }
                    }
                }
                else
                {
                    throw new InvalidDataException(
                            string.Format(
                                CultureInfo.CurrentCulture,
                                EngineStrings.WrongValueHashTable,
                                val,
                                key));
                }
            }

            return values;
        }

        /// <summary>
        /// Sets the arguments for consumption by rules
        /// </summary>
        /// <param name="ruleArgs">A hashtable with rule names as keys</param>
        private Dictionary<string, Dictionary<string, object>> ConvertToRuleArgumentType(object ruleArguments)
        {
            var ruleArgs = ruleArguments as Dictionary<string, object>;
            if (ruleArgs == null)
            {
                throw new ArgumentException(EngineStrings.SettingsInputShouldBeDictionary, nameof(ruleArguments));
            }

            if (ruleArgs.Comparer != StringComparer.OrdinalIgnoreCase)
            {
                throw new ArgumentException(EngineStrings.SettingsDictionaryShouldBeCaseInsesitive, nameof(ruleArguments));
            }

            var ruleArgsDict = new Dictionary<string, Dictionary<string, object>>(StringComparer.OrdinalIgnoreCase);
            foreach (var rule in ruleArgs.Keys)
            {
                var argsDict = ruleArgs[rule] as Dictionary<string, object>;
                if (argsDict == null)
                {
                    throw new InvalidDataException(EngineStrings.SettingsInputShouldBeDictionary);
                }
                ruleArgsDict[rule] = argsDict;
            }

            return ruleArgsDict;
        }

        private void parseSettingsHashtable(Hashtable settingsHashtable)
        {
            HashSet<string> validKeys = new HashSet<string>(StringComparer.OrdinalIgnoreCase);
            var settings = GetDictionaryFromHashtable(settingsHashtable);
            foreach (var settingKey in settings.Keys)
            {
                var key = settingKey.ToLower();
                object val = settings[key];
                switch (key)
                {
                    case "severity":
                        severities = GetData(val, key);
                        break;

                    case "includerules":
                        includeRules = GetData(val, key);
                        break;

                    case "excluderules":
                        excludeRules = GetData(val, key);
                        break;

                    case "customrulepath":
                        customRulePath = GetData(val, key);
                        break;

                    case "includedefaultrules":
                    case "recursecustomrulepath":
                        if (!(val is bool))
                        {
                            throw new InvalidDataException(string.Format(
                                CultureInfo.CurrentCulture,
                                EngineStrings.SettingsValueTypeMustBeBool,
                                settingKey));
                        }

                        var booleanVal = (bool)val;
                        var field = this.GetType().GetField(
                            key,
                            BindingFlags.Instance | BindingFlags.IgnoreCase | BindingFlags.NonPublic);
                        field.SetValue(this, booleanVal);
                        break;

                    case "rules":
                        try
                        {
                            ruleArguments = ConvertToRuleArgumentType(val);
                        }
                        catch (ArgumentException argumentException)
                        {
                            throw new InvalidDataException(
                                string.Format(CultureInfo.CurrentCulture, EngineStrings.WrongValueHashTable, "", key),
                                argumentException);
                        }

                        break;

                    default:
                        throw new InvalidDataException(
                            string.Format(
                                CultureInfo.CurrentCulture,
                                EngineStrings.WrongKeyHashTable,
                                key));
                }
            }
        }

        private void parseSettingsFile(string settingsFilePath)
        {
            Token[] parserTokens = null;
            ParseError[] parserErrors = null;
            Ast profileAst = Parser.ParseFile(settingsFilePath, out parserTokens, out parserErrors);
            IEnumerable<Ast> hashTableAsts = profileAst.FindAll(item => item is HashtableAst, false);

            // no hashtable, raise warning
            if (hashTableAsts.Count() == 0)
            {
                throw new ArgumentException(string.Format(CultureInfo.CurrentCulture, EngineStrings.InvalidProfile, settingsFilePath));
            }

            HashtableAst hashTableAst = hashTableAsts.First() as HashtableAst;
            Hashtable hashtable;
            try
            {
                // ideally we should use HashtableAst.SafeGetValue() but since
                // it is not available on PSv3, we resort to our own narrow implementation.
                hashtable = GetHashtableFromHashTableAst(hashTableAst);
            }
            catch (InvalidOperationException e)
            {
                throw new ArgumentException(EngineStrings.InvalidProfile, e);
            }

            if (hashtable == null)
            {
                throw new ArgumentException(
                    String.Format(
                        CultureInfo.CurrentCulture,
                        EngineStrings.InvalidProfile,
                        settingsFilePath));
            }

            parseSettingsHashtable(hashtable);
        }

        private Hashtable GetHashtableFromHashTableAst(HashtableAst hashTableAst)
        {
            var output = new Hashtable();
            foreach (var kvp in hashTableAst.KeyValuePairs)
            {
                var keyAst = kvp.Item1 as StringConstantExpressionAst;
                if (keyAst == null)
                {
                    // first item (the key) should be a string
                    ThrowInvalidDataException(kvp.Item1);
                }
                var key = keyAst.Value;

                // parse the item2 as array
                PipelineAst pipeAst = kvp.Item2 as PipelineAst;
                List<string> rhsList = new List<string>();
                if (pipeAst != null)
                {
                    ExpressionAst pureExp = pipeAst.GetPureExpression();
                    var constExprAst = pureExp as ConstantExpressionAst;
                    if (constExprAst != null)
                    {
                        var strConstExprAst = constExprAst as StringConstantExpressionAst;
                        if (strConstExprAst != null)
                        {
                            // it is a string literal
                            output[key] = strConstExprAst.Value;
                        }
                        else
                        {
                            // it is either an integer or a float
                            output[key] = constExprAst.Value;
                        }
                        continue;
                    }
                    else if (pureExp is HashtableAst)
                    {
                        output[key] = GetHashtableFromHashTableAst((HashtableAst)pureExp);
                        continue;
                    }
                    else if (pureExp is VariableExpressionAst)
                    {
                        var varExprAst = (VariableExpressionAst)pureExp;
                        switch (varExprAst.VariablePath.UserPath.ToLower())
                        {
                            case "true":
                                output[key] = true;
                                break;

                            case "false":
                                output[key] = false;
                                break;

                            default:
                                ThrowInvalidDataException(varExprAst.Extent);
                                break;
                        }

                        continue;
                    }
                    else
                    {
                        rhsList = GetArrayFromAst(pureExp);
                    }
                }

                if (rhsList.Count == 0)
                {
                    ThrowInvalidDataException(kvp.Item2);
                }

                output[key] = rhsList.ToArray();
            }

            return output;
        }

        private List<string> GetArrayFromAst(ExpressionAst exprAst)
        {
            ArrayLiteralAst arrayLitAst = exprAst as ArrayLiteralAst;
            var result = new List<string>();

            if (arrayLitAst == null && exprAst is ArrayExpressionAst)
            {
                ArrayExpressionAst arrayExp = (ArrayExpressionAst)exprAst;
                return arrayExp == null ? null : GetArrayFromArrayExpressionAst(arrayExp);
            }

            if (arrayLitAst == null)
            {
                ThrowInvalidDataException(arrayLitAst);
            }

            foreach (var element in arrayLitAst.Elements)
            {
                var elementValue = element as StringConstantExpressionAst;
                if (elementValue == null)
                {
                    ThrowInvalidDataException(element);
                }

                result.Add(elementValue.Value);
            }

            return result;
        }

        private List<string> GetArrayFromArrayExpressionAst(ArrayExpressionAst arrayExp)
        {
            var result = new List<string>();
            if (arrayExp.SubExpression != null)
            {
                StatementAst stateAst = arrayExp.SubExpression.Statements.FirstOrDefault();
                if (stateAst != null && stateAst is PipelineAst)
                {
                    CommandBaseAst cmdBaseAst = (stateAst as PipelineAst).PipelineElements.FirstOrDefault();
                    if (cmdBaseAst != null && cmdBaseAst is CommandExpressionAst)
                    {
                        CommandExpressionAst cmdExpAst = cmdBaseAst as CommandExpressionAst;
                        if (cmdExpAst.Expression is StringConstantExpressionAst)
                        {
                            return new List<string>()
                            {
                                (cmdExpAst.Expression as StringConstantExpressionAst).Value
                            };
                        }
                        else
                        {
                            // It should be an ArrayLiteralAst at this point
                            return GetArrayFromAst(cmdExpAst.Expression);
                        }
                    }
                }
            }

            return null;
        }

        private void ThrowInvalidDataException(Ast ast)
        {
            ThrowInvalidDataException(ast.Extent);
        }

        private void ThrowInvalidDataException(IScriptExtent extent)
        {
            throw new InvalidDataException(string.Format(
                                    CultureInfo.CurrentCulture,
                                    EngineStrings.WrongValueFormat,
                                    extent.StartLineNumber,
                                    extent.StartColumnNumber,
                                    extent.File ?? ""));
        }

        private static bool IsBuiltinSettingPreset(object settingPreset)
        {
            var preset = settingPreset as string;
            if (preset != null)
            {
                return GetSettingPresets().Contains(preset, StringComparer.OrdinalIgnoreCase);
            }

            return false;
        }

        internal static SettingsMode FindSettingsMode(object settings, string path, out object settingsFound)
        {
            var settingsMode = SettingsMode.None;
            settingsFound = settings;
            if (settingsFound == null)
            {
                if (path != null)
                {
                    // add a directory separator character because if there is no trailing separator character, it will return the parent
                    var directory = path.TrimEnd(System.IO.Path.DirectorySeparatorChar);
                    if (File.Exists(directory))
                    {
                        // if given path is a file, get its directory
                        directory = Path.GetDirectoryName(directory);
                    }

                    if (Directory.Exists(directory))
                    {
                        // if settings are not provided explicitly, look for it in the given path
                        // check if pssasettings.psd1 exists
                        var settingsFilename = "PSScriptAnalyzerSettings.psd1";
                        var settingsFilePath = Path.Combine(directory, settingsFilename);
                        settingsFound = settingsFilePath;
                        if (File.Exists(settingsFilePath))
                        {
                            settingsMode = SettingsMode.Auto;
                        }
                    }
                }
            }
            else
            {
                var settingsFilePath = settingsFound as String;
                if (settingsFilePath != null)
                {
                    if (IsBuiltinSettingPreset(settingsFilePath))
                    {
                        settingsMode = SettingsMode.Preset;
                        settingsFound = GetSettingPresetFilePath(settingsFilePath);
                    }
                    else
                    {
                        settingsMode = SettingsMode.File;
                        settingsFound = settingsFilePath;
                    }
                }
                else
                {
                    if (settingsFound is Hashtable)
                    {
                        settingsMode = SettingsMode.Hashtable;
                    }
                    else // if the provided argument is wrapped in an expressions then PowerShell resolves it but it will be of type PSObject and we have to operate then on the BaseObject
                    {
                        if (settingsFound is PSObject settingsFoundPSObject)
                        {
                            if (settingsFoundPSObject.BaseObject is String)
                            {
                                settingsMode = SettingsMode.File;
                            }
                        }
                    }
                }
            }

            return settingsMode;
        }
    }
}<|MERGE_RESOLUTION|>--- conflicted
+++ resolved
@@ -202,7 +202,6 @@
 
                 case SettingsMode.Preset:
                 case SettingsMode.File:
-<<<<<<< HEAD
                     var userProvidedSettingsString = settingsFound.ToString();
                     try
                     {
@@ -211,7 +210,7 @@
                         outputWriter?.WriteVerbose(
                             String.Format(
                                 CultureInfo.CurrentCulture,
-                                Strings.SettingsUsingFile,
+                                EngineStrings.SettingsUsingFile,
                                 resolvedPath));
                     }
                     catch
@@ -219,18 +218,9 @@
                         outputWriter?.WriteVerbose(
                             String.Format(
                                 CultureInfo.CurrentCulture,
-                                Strings.SettingsCannotFindFile,
+                                EngineStrings.SettingsCannotFindFile,
                                 userProvidedSettingsString));
                     }
-=======
-                    var resolvedPath = getResolvedProviderPathFromPSPathDelegate(settingsFound.ToString(), out ProviderInfo providerInfo).Single();
-                    settingsFound = resolvedPath;
-                    outputWriter?.WriteVerbose(
-                        String.Format(
-                            CultureInfo.CurrentCulture,
-                            EngineStrings.SettingsUsingFile,
-                            resolvedPath));
->>>>>>> 5c522aca
                     break;
 
                 case SettingsMode.Hashtable:
@@ -244,18 +234,8 @@
                     outputWriter?.WriteVerbose(
                         String.Format(
                             CultureInfo.CurrentCulture,
-<<<<<<< HEAD
-                            Strings.SettingsObjectCouldNotBResolved));
+                            EngineStrings.SettingsObjectCouldNotBResolved));
                     return null;
-=======
-                            EngineStrings.SettingsCannotFindFile));
-                    break;
-            }
-
-            if (settingsMode != SettingsMode.None)
-            {
-                return new Settings(settingsFound);
->>>>>>> 5c522aca
             }
 
             return new Settings(settingsFound);
