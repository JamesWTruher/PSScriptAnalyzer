﻿//
// Copyright (c) Microsoft Corporation.
//
// THE SOFTWARE IS PROVIDED "AS IS", WITHOUT WARRANTY OF ANY KIND, EXPRESS OR
// IMPLIED, INCLUDING BUT NOT LIMITED TO THE WARRANTIES OF MERCHANTABILITY,
// FITNESS FOR A PARTICULAR PURPOSE AND NONINFRINGEMENT. IN NO EVENT SHALL THE
// AUTHORS OR COPYRIGHT HOLDERS BE LIABLE FOR ANY CLAIM, DAMAGES OR OTHER
// LIABILITY, WHETHER IN AN ACTION OF CONTRACT, TORT OR OTHERWISE, ARISING FROM,
// OUT OF OR IN CONNECTION WITH THE SOFTWARE OR THE USE OR OTHER DEALINGS IN
// THE SOFTWARE.
//

using System.Text.RegularExpressions;
using Microsoft.Windows.Powershell.ScriptAnalyzer.Generic;
using System;
using System.Collections.Generic;
using System.ComponentModel.Composition;
using System.Diagnostics.CodeAnalysis;
using System.Globalization;
using System.Linq;
using System.Management.Automation;
using System.Management.Automation.Language;
using System.Resources;
using System.Threading;
using System.Reflection;
using System.IO;
using System.Text;

namespace Microsoft.Windows.Powershell.ScriptAnalyzer.Commands
{
    /// <summary>
    /// InvokeScriptAnalyzerCommand: Cmdlet to statically check PowerShell scripts.
    /// </summary>
    [Cmdlet(VerbsLifecycle.Invoke, "ScriptAnalyzer", HelpUri = "http://go.microsoft.com/fwlink/?LinkId=525914")]
    public class InvokeScriptAnalyzerCommand : PSCmdlet
    {
        #region Parameters
        /// <summary>
        /// Path: The path to the file or folder to invoke PSScriptAnalyzer on.
        /// </summary>
        [Parameter(Position = 0, Mandatory = true)]
        [ValidateNotNull]
        [Alias("PSPath")]
        public string Path
        {
            get { return path; }
            set { path = value; }
        }
        private string path;

        /// <summary>
        /// CustomRulePath: The path to the file containing custom rules to run.
        /// </summary>
        [Parameter(Mandatory = false)]
        [ValidateNotNull]
        [SuppressMessage("Microsoft.Performance", "CA1819:PropertiesShouldNotReturnArrays")]
        public string[] CustomizedRulePath
        {
            get { return customizedRulePath; }
            set { customizedRulePath = value; }
        }
        private string[] customizedRulePath;

        /// <summary>
        /// ExcludeRule: Array of names of rules to be disabled.
        /// </summary>
        [Parameter(Mandatory = false)]
        [ValidateNotNull]
        [SuppressMessage("Microsoft.Performance", "CA1819:PropertiesShouldNotReturnArrays")]
        public string[] ExcludeRule
        {
            get { return excludeRule; }
            set { excludeRule = value; }
        }
        private string[] excludeRule;

        /// <summary>
        /// IncludeRule: Array of names of rules to be enabled.
        /// </summary>
        [Parameter(Mandatory = false)]
        [ValidateNotNull]
        [SuppressMessage("Microsoft.Performance", "CA1819:PropertiesShouldNotReturnArrays")]
        public string[] IncludeRule
        {
            get { return includeRule; }
            set { includeRule = value; }
        }
        private string[] includeRule;

        /// <summary>
        /// IncludeRule: Array of the severity types to be enabled.
        /// </summary>
        [ValidateSet("Warning", "Error", "Information", IgnoreCase = true)]
        [Parameter(Mandatory = false)]
        [SuppressMessage("Microsoft.Performance", "CA1819:PropertiesShouldNotReturnArrays")]
        public string[] Severity
        {
            get { return severity; }
            set { severity = value; }
        }
        private string[] severity;

        /// <summary>
        /// Recurse: Apply to all files within subfolders under the path
        /// </summary>
        [Parameter(Mandatory = false)]
        [SuppressMessage("Microsoft.Performance", "CA1819:PropertiesShouldNotReturnArrays")]
        public SwitchParameter Recurse
        {
            get { return recurse; }
            set { recurse = value; }
        }
        private bool recurse;

        /// <summary>
        /// ShowSuppressed: Show the suppressed message
        /// </summary>
        [SuppressMessage("Microsoft.Performance", "CA1819:PropertiesShouldNotReturnArrays")]
        public SwitchParameter SuppressedOnly
        {
            get { return suppressedOnly; }
            set { suppressedOnly = value; }
        }
        private bool suppressedOnly;

        #endregion Parameters

        #region Private Members

        Dictionary<string, List<string>> validationResults = new Dictionary<string, List<string>>();
        private ScriptBlockAst ast                         = null;
        private IEnumerable<IRule> rules                   = null;

        #endregion

        #region Ovserrides

        /// <summary>
        /// Imports all known rules and loggers.
        /// </summary>
        protected override void BeginProcessing()
        {
            #region Set PSCmdlet property of Helper

            Helper.Instance.MyCmdlet = this;

            #endregion

            #region Verifies rule extensions and loggers path

            List<string> paths = new List<string>();

            if (customizedRulePath != null) paths.AddRange(customizedRulePath.ToList());

            if (paths.Count > 0)
            {
                validationResults = ScriptAnalyzer.Instance.CheckRuleExtension(paths.ToArray(), this);
                foreach (string extension in validationResults["InvalidPaths"])
                {
                    WriteWarning(string.Format(CultureInfo.CurrentCulture, Strings.MissingRuleExtension, extension));
                }
            }
            else
            {
                validationResults.Add("InvalidPaths",  new List<string>());
                validationResults.Add("ValidModPaths", new List<string>());
                validationResults.Add("ValidDllPaths", new List<string>());                 
            }

            #endregion

            #region Initializes Rules

            try
            {
                if (validationResults["ValidDllPaths"].Count == 0 && 
                    validationResults["ValidModPaths"].Count == 0)
                {
                    ScriptAnalyzer.Instance.Initialize();
                }
                else
                {
                    ScriptAnalyzer.Instance.Initilaize(validationResults);
                }
            }
            catch (Exception ex)
            {  
                ThrowTerminatingError(new ErrorRecord(ex, ex.HResult.ToString("X", CultureInfo.CurrentCulture),
                    ErrorCategory.NotSpecified, this));
            }

            #endregion

            #region Verify rules

            rules = ScriptAnalyzer.Instance.ScriptRules.Union<IRule>(
                    ScriptAnalyzer.Instance.TokenRules).Union<IRule>(
                    ScriptAnalyzer.Instance.ExternalRules ?? Enumerable.Empty<IExternalRule>());

            if (rules == null || rules.Count() == 0)
            {
                ThrowTerminatingError(new ErrorRecord(new Exception(), string.Format(CultureInfo.CurrentCulture, Strings.RulesNotFound), ErrorCategory.ResourceExists, this));
            }

            #endregion
        }

        /// <summary>
        /// Analyzes the given script/directory.
        /// </summary>
        protected override void ProcessRecord()
        {
            // throws Item Not Found Exception
            path = this.SessionState.Path.GetResolvedPSPathFromPSPath(path).First().ToString();
            ProcessPath(path);
        }

        #endregion

        #region Methods

        private void ProcessPath(string path)
        {
            const string ps1Suffix = "ps1";
            const string psm1Suffix = "psm1";
            const string psd1Suffix = "psd1";

            if (path == null)
            {
                ThrowTerminatingError(new ErrorRecord(new FileNotFoundException(), 
                    string.Format(CultureInfo.CurrentCulture, Strings.FileNotFound, path), 
                    ErrorCategory.InvalidArgument, this));
            }

            if (Directory.Exists(path))
            {
                if (recurse)
                {

                    foreach (string filePath in Directory.GetFiles(path))
                    {
                        ProcessPath(filePath);
                    }
                    foreach (string filePath in Directory.GetDirectories(path))
                    {
                        ProcessPath(filePath);
                    }
                }
                else
                {
                    foreach (string filePath in Directory.GetFiles(path))
                    {
                        ProcessPath(filePath);
                    }
                }
            }
            else if (File.Exists(path))
            {
                WriteVerbose(string.Format(CultureInfo.CurrentCulture, Strings.VerboseFileMessage, path));
                if ((path.Length > ps1Suffix.Length && path.Substring(path.Length - ps1Suffix.Length).Equals(ps1Suffix, StringComparison.OrdinalIgnoreCase)) ||
                    (path.Length > psm1Suffix.Length && path.Substring(path.Length - psm1Suffix.Length).Equals(psm1Suffix, StringComparison.OrdinalIgnoreCase)) ||
                    (path.Length > psd1Suffix.Length && path.Substring(path.Length - psd1Suffix.Length).Equals(psd1Suffix, StringComparison.OrdinalIgnoreCase)))
                {
                    AnalyzeFile(path);
                }
            }
            else
            {
                WriteError(new ErrorRecord(new FileNotFoundException(), string.Format(CultureInfo.CurrentCulture, Strings.FileNotFound, path), ErrorCategory.InvalidArgument, this));
            }

        }

        /// <summary>
        /// Analyzes a single script file.
        /// </summary>
        /// <param name="filePath">The path to the file ot analyze</param>
        private void AnalyzeFile(string filePath)
        {
            Token[] tokens = null;
            ParseError[] errors = null;
            List<DiagnosticRecord> diagnostics = new List<DiagnosticRecord>();
            List<SuppressedRecord> suppressed = new List<SuppressedRecord>();

            // Use a List of KVP rather than dictionary, since for a script containing inline functions with same signature, keys clash
            List<KeyValuePair<CommandInfo, IScriptExtent>> cmdInfoTable = new List<KeyValuePair<CommandInfo, IScriptExtent>>();

            //Check wild card input for the Include/ExcludeRules and create regex match patterns
            List<Regex> includeRegexList = new List<Regex>();
            List<Regex> excludeRegexList = new List<Regex>();
            if (includeRule != null)
            {
                foreach (string rule in includeRule)
                {
                    Regex includeRegex = new Regex(String.Format("^{0}$", Regex.Escape(rule).Replace(@"\*", ".*")), RegexOptions.IgnoreCase);
                    includeRegexList.Add(includeRegex);
                }
            }
            if (excludeRule != null)
            {
                foreach (string rule in excludeRule)
                {
                    Regex excludeRegex = new Regex(String.Format("^{0}$", Regex.Escape(rule).Replace(@"\*", ".*")), RegexOptions.IgnoreCase);
                    excludeRegexList.Add(excludeRegex);
                }
            }


            //Parse the file
            if (File.Exists(filePath))
            {
                ast = Parser.ParseFile(filePath, out tokens, out errors);
            }
            else
            {
                ThrowTerminatingError(new ErrorRecord(new FileNotFoundException(),
                    string.Format(CultureInfo.CurrentCulture, Strings.InvalidPath, filePath), 
                    ErrorCategory.InvalidArgument, filePath));
            }

             if (errors != null && errors.Length > 0)
            {
                foreach (ParseError error in errors)
                {
                    string parseErrorMessage = String.Format(CultureInfo.CurrentCulture, Strings.ParserErrorFormat, error.Extent.File, error.Message.TrimEnd('.'), error.Extent.StartLineNumber, error.Extent.StartColumnNumber);
                    WriteError(new ErrorRecord(new ParseException(parseErrorMessage), parseErrorMessage, ErrorCategory.ParserError, error.ErrorId));
                }
            }

            if (errors.Length > 10)
            {
                string manyParseErrorMessage = String.Format(CultureInfo.CurrentCulture, Strings.ParserErrorMessage, System.IO.Path.GetFileName(filePath));
                WriteError(new ErrorRecord(new ParseException(manyParseErrorMessage), manyParseErrorMessage, ErrorCategory.ParserError, filePath));

                return;
            }

            Dictionary<string, List<RuleSuppression>> ruleSuppressions = Helper.Instance.GetRuleSuppression(ast);

            foreach (List<RuleSuppression> ruleSuppressionsList in ruleSuppressions.Values)
            {
                foreach (RuleSuppression ruleSuppression in ruleSuppressionsList)
                {
                    if (!String.IsNullOrWhiteSpace(ruleSuppression.Error))
                    {
                        WriteError(new ErrorRecord(new ArgumentException(ruleSuppression.Error), ruleSuppression.Error, ErrorCategory.InvalidArgument, ruleSuppression));
                    }
                }
            }

            #region Run VariableAnalysis
            try
            {
                Helper.Instance.InitializeVariableAnalysis(ast);
            }
            catch { }
            #endregion

            Helper.Instance.Tokens = tokens;

            #region Run ScriptRules
            //Trim down to the leaf element of the filePath and pass it to Diagnostic Record
            string fileName = System.IO.Path.GetFileName(filePath);
           
            if (ScriptAnalyzer.Instance.ScriptRules != null)
            {
                foreach (IScriptRule scriptRule in ScriptAnalyzer.Instance.ScriptRules)
                {
                    bool includeRegexMatch = false;
                    bool excludeRegexMatch = false;
                    foreach (Regex include in includeRegexList)
                    {
                        if (include.IsMatch(scriptRule.GetName()))
                        {
                            includeRegexMatch = true;
                            break;
                        }
                    }
                    foreach (Regex exclude in excludeRegexList)
                    {
                        if (exclude.IsMatch(scriptRule.GetName()))
                        {
                            excludeRegexMatch = true;
                            break;
                        }
                    }
                    if ((includeRule == null || includeRegexMatch) &&                         (excludeRule == null || !excludeRegexMatch))
                    {
                        WriteVerbose(string.Format(CultureInfo.CurrentCulture, Strings.VerboseRunningMessage, scriptRule.GetName()));

                        // Ensure that any unhandled errors from Rules are converted to non-terminating errors
                        // We want the Engine to continue functioning even if one or more Rules throws an exception
                        try
                        {
                            var records = Helper.Instance.SuppressRule(scriptRule.GetName(), ruleSuppressions, scriptRule.AnalyzeScript(ast, filePath).ToList());
                            diagnostics.AddRange(records.Item2);
                            suppressed.AddRange(records.Item1);
                        }
                        catch (Exception scriptRuleException)
                        {
<<<<<<< HEAD
                            WriteError(new ErrorRecord(scriptRuleException, Strings.RuleErrorMessage, ErrorCategory.InvalidOperation, filePath));
                            continue;
=======
                            WriteError(new ErrorRecord(scriptRuleException, Strings.RuleError, ErrorCategory.InvalidOperation, filePath));
>>>>>>> 62ba3c02
                        }
                    }
                }
            }

            #endregion

<<<<<<< HEAD
=======
            #region Run Command Rules

            funcDefAsts = ast.FindAll(new Func<Ast, bool>((testAst) => (testAst is FunctionDefinitionAst)), true);
            if (funcDefAsts != null)
            {
                foreach (FunctionDefinitionAst funcDefAst in funcDefAsts)
                {
                    //Create command info object here
                    var sb = new StringBuilder();
                    sb.AppendLine(funcDefAst.Extent.Text);
                    sb.AppendFormat("Get-Command –CommandType Function –Name {0}", funcDefAst.Name);

                    var funcDefPS = System.Management.Automation.PowerShell.Create(RunspaceMode.CurrentRunspace);
                    funcDefPS.AddScript(sb.ToString());

                    try
                    {
                        var commandInfo = funcDefPS.Invoke<CommandInfo>();

                        foreach (CommandInfo cmdInfo in commandInfo)
                        {
                            cmdInfoTable.Add(new KeyValuePair<CommandInfo, IScriptExtent>(cmdInfo as CommandInfo, funcDefAst.Extent));
                        }
                    }
                    catch (ParseException)
                    {
                        WriteError(new ErrorRecord(new CommandNotFoundException(),
                            string.Format(CultureInfo.CurrentCulture, Strings.CommandInfoNotFound, funcDefAst.Name), 
                            ErrorCategory.SyntaxError, funcDefAst));
                    }
                }
            }

            if (ScriptAnalyzer.Instance.CommandRules != null)
            {
                foreach (ICommandRule commandRule in ScriptAnalyzer.Instance.CommandRules)
                {
                    bool includeRegexMatch = false;
                    bool excludeRegexMatch = false;
                    foreach (Regex include in includeRegexList)
                    {
                        if (include.IsMatch(commandRule.GetName()))
                        {
                            includeRegexMatch = true;
                            break;
                        }
                    }
                    foreach (Regex exclude in excludeRegexList)
                    {
                        if (exclude.IsMatch(commandRule.GetName()))
                        {
                            excludeRegexMatch = true;
                            break;
                         }
                    }
                    if ((includeRule == null || includeRegexMatch) && (excludeRule == null || !excludeRegexMatch))
                    {
                        foreach (KeyValuePair<CommandInfo, IScriptExtent> commandInfo in cmdInfoTable)
                        {
                            WriteVerbose(string.Format(CultureInfo.CurrentCulture, Strings.VerboseRunningMessage, commandRule.GetName()));

                            // Ensure that any unhandled errors from Rules are converted to non-terminating errors
                            // We want the Engine to continue functioning even if one or more Rules throws an exception
                            try
                            {
                                diagnostics.AddRange(commandRule.AnalyzeCommand(commandInfo.Key, commandInfo.Value, fileName));
                            }
                            catch (Exception commandRuleException)
                            {
                                WriteError(new ErrorRecord(commandRuleException, Strings.RuleError, ErrorCategory.InvalidOperation, fileName));
                            }  
                        }
                    }
                }
            }

            #endregion

>>>>>>> 62ba3c02
            #region Run Token Rules

            if (ScriptAnalyzer.Instance.TokenRules != null)
            {
                foreach (ITokenRule tokenRule in ScriptAnalyzer.Instance.TokenRules)
                {
                    bool includeRegexMatch = false;
                    bool excludeRegexMatch = false;
                    foreach (Regex include in includeRegexList)
                    {
                        if (include.IsMatch(tokenRule.GetName()))
                        {
                            includeRegexMatch = true;
                            break;
                        }
                    }
                    foreach (Regex exclude in excludeRegexList)
                    {
                        if (exclude.IsMatch(tokenRule.GetName()))
                        {
                            excludeRegexMatch = true;
                            break;
                        }
                    }
                    if ((includeRule == null || includeRegexMatch) && (excludeRule == null  || !excludeRegexMatch))
                    {
                        WriteVerbose(string.Format(CultureInfo.CurrentCulture, Strings.VerboseRunningMessage, tokenRule.GetName()));

                        // Ensure that any unhandled errors from Rules are converted to non-terminating errors
                        // We want the Engine to continue functioning even if one or more Rules throws an exception
                        try
                        {
                            var records = Helper.Instance.SuppressRule(tokenRule.GetName(), ruleSuppressions, tokenRule.AnalyzeTokens(tokens, filePath).ToList());
                            diagnostics.AddRange(records.Item2);
                            suppressed.AddRange(records.Item1);
                        }
                        catch (Exception tokenRuleException)
                        {
<<<<<<< HEAD
                            WriteError(new ErrorRecord(tokenRuleException, Strings.RuleErrorMessage, ErrorCategory.InvalidOperation, fileName));
                            continue;
=======
                            WriteError(new ErrorRecord(tokenRuleException, Strings.RuleError, ErrorCategory.InvalidOperation, fileName));
>>>>>>> 62ba3c02
                        } 
                    }
                }
            }

            #endregion

            #region DSC Resource Rules
            if (ScriptAnalyzer.Instance.DSCResourceRules != null)
            {
                // Run DSC Class rule
                foreach (IDSCResourceRule dscResourceRule in ScriptAnalyzer.Instance.DSCResourceRules)
                {
                    bool includeRegexMatch = false;
                    bool excludeRegexMatch = false;
                    foreach (Regex include in includeRegexList)
                    {
                        if (include.IsMatch(dscResourceRule.GetName()))
                        {
                            includeRegexMatch = true;
                            break;
                        }
                    }
                    foreach (Regex exclude in excludeRegexList)
                    {
                        if (exclude.IsMatch(dscResourceRule.GetName()))
                        {
                            excludeRegexMatch = true;
                            break;
                        }
                    }
                    if ((includeRule == null || includeRegexMatch) && (excludeRule == null || excludeRegexMatch))
                    {
                        WriteVerbose(string.Format(CultureInfo.CurrentCulture, Strings.VerboseRunningMessage, dscResourceRule.GetName()));

                        // Ensure that any unhandled errors from Rules are converted to non-terminating errors
                        // We want the Engine to continue functioning even if one or more Rules throws an exception
                        try
                        {
                            var records = Helper.Instance.SuppressRule(dscResourceRule.GetName(), ruleSuppressions, dscResourceRule.AnalyzeDSCClass(ast, filePath).ToList());
                            diagnostics.AddRange(records.Item2);
                            suppressed.AddRange(records.Item1);
                        }
                        catch (Exception dscResourceRuleException)
                        {
<<<<<<< HEAD
                            WriteError(new ErrorRecord(dscResourceRuleException, Strings.RuleErrorMessage, ErrorCategory.InvalidOperation, filePath));
                            continue;
=======
                            WriteError(new ErrorRecord(dscResourceRuleException, Strings.RuleError, ErrorCategory.InvalidOperation, filePath));
>>>>>>> 62ba3c02
                        }    
                    }
                }

                // Check if the supplied artifact is indeed part of the DSC resource
                // Step 1: Check if the artifact is under the "DSCResources" folder                
                DirectoryInfo dscResourceParent = Directory.GetParent(filePath);
                if (null != dscResourceParent)
                {
                    DirectoryInfo dscResourcesFolder = Directory.GetParent(dscResourceParent.ToString());
                    if (null != dscResourcesFolder)
                    {                        
                        if (String.Equals(dscResourcesFolder.Name, "dscresources",StringComparison.OrdinalIgnoreCase))
                        {
                            // Step 2: Ensure there is a Schema.mof in the same folder as the artifact
                            string schemaMofParentFolder = Directory.GetParent(filePath).ToString();
                            string[] schemaMofFile = Directory.GetFiles(schemaMofParentFolder, "*.schema.mof");

                            // Ensure Schema file exists and is the only one in the DSCResource folder
                            if (schemaMofFile != null && schemaMofFile.Count() == 1)
                            {
                                // Run DSC Rules only on module that matches the schema.mof file name without extension
                                if (schemaMofFile[0].Replace("schema.mof", "psm1") == filePath)
                                {
                                    // Run all DSC Rules
                                    foreach (IDSCResourceRule dscResourceRule in ScriptAnalyzer.Instance.DSCResourceRules)
                                    {
                                        bool includeRegexMatch = false;
                                        bool excludeRegexMatch = false;
                                        foreach (Regex include in includeRegexList)
                                        {
                                            if (include.IsMatch(dscResourceRule.GetName()))
                                            {
                                                includeRegexMatch = true;
                                                break;
                                            }
                                        }
                                        foreach (Regex exclude in excludeRegexList)
                                        {
                                            if (exclude.IsMatch(dscResourceRule.GetName()))
                                            {
                                                excludeRegexMatch = true;
                                            }
                                        }
                                        if ((includeRule == null || includeRegexMatch) && (excludeRule == null || !excludeRegexMatch))
                                        {
                                            WriteVerbose(string.Format(CultureInfo.CurrentCulture, Strings.VerboseRunningMessage, dscResourceRule.GetName()));

                                            // Ensure that any unhandled errors from Rules are converted to non-terminating errors
                                            // We want the Engine to continue functioning even if one or more Rules throws an exception
                                            try
                                            {
                                                var records = Helper.Instance.SuppressRule(dscResourceRule.GetName(), ruleSuppressions, dscResourceRule.AnalyzeDSCResource(ast, filePath).ToList());
                                                diagnostics.AddRange(records.Item2);
                                                suppressed.AddRange(records.Item1);
                                            }
                                            catch (Exception dscResourceRuleException)
                                            {
<<<<<<< HEAD
                                                WriteError(new ErrorRecord(dscResourceRuleException, Strings.RuleErrorMessage, ErrorCategory.InvalidOperation, filePath));
                                                continue;
=======
                                                WriteError(new ErrorRecord(dscResourceRuleException, Strings.RuleError, ErrorCategory.InvalidOperation, filePath));
>>>>>>> 62ba3c02
                                            }  
                                        }
                                    }
                                }
                            }
                        }
                    }
                }                
            }
            #endregion

            #region Run External Rules

            if (ScriptAnalyzer.Instance.ExternalRules != null)
            {
                List<ExternalRule> exRules = new List<ExternalRule>();

                foreach (ExternalRule exRule in ScriptAnalyzer.Instance.ExternalRules)
                {
                    if ((includeRule == null || includeRule.Contains(exRule.GetName(), StringComparer.OrdinalIgnoreCase)) &&
                        (excludeRule == null || !excludeRule.Contains(exRule.GetName(), StringComparer.OrdinalIgnoreCase)))
                    {
                        string ruleName = string.Format(CultureInfo.CurrentCulture, "{0}\\{1}", exRule.GetSourceName(), exRule.GetName());
                        WriteVerbose(string.Format(CultureInfo.CurrentCulture, Strings.VerboseRunningMessage, ruleName));

                        // Ensure that any unhandled errors from Rules are converted to non-terminating errors
                        // We want the Engine to continue functioning even if one or more Rules throws an exception
                        try
                        {
                            exRules.Add(exRule);
                        }
                        catch (Exception externalRuleException)
                        {
                            WriteError(new ErrorRecord(externalRuleException, Strings.RuleErrorMessage, ErrorCategory.InvalidOperation, fileName));
                        }
                    }
                }

                diagnostics.AddRange(ScriptAnalyzer.Instance.GetExternalRecord(ast, tokens, exRules.ToArray(), this, fileName));
            }

            #endregion

            if (severity != null)
            {
                var diagSeverity = severity.Select(item => Enum.Parse(typeof(DiagnosticSeverity), item));
                diagnostics = diagnostics.Where(item => diagSeverity.Contains(item.Severity)).ToList();
            }

            //Output through loggers
            foreach (ILogger logger in ScriptAnalyzer.Instance.Loggers)
            {
                if (SuppressedOnly)
                {
                    foreach (DiagnosticRecord suppressRecord in suppressed)
                    {
                        logger.LogObject(suppressRecord, this);
                    }
                }
                else
                {
                    foreach (DiagnosticRecord diagnostic in diagnostics)
                    {
                        logger.LogObject(diagnostic, this);
                    }
                }
            }
        }

        #endregion
    }
}<|MERGE_RESOLUTION|>--- conflicted
+++ resolved
@@ -115,6 +115,7 @@
         /// <summary>
         /// ShowSuppressed: Show the suppressed message
         /// </summary>
+        [Parameter(Mandatory = false)]
         [SuppressMessage("Microsoft.Performance", "CA1819:PropertiesShouldNotReturnArrays")]
         public SwitchParameter SuppressedOnly
         {
@@ -376,6 +377,7 @@
                             break;
                         }
                     }
+
                     foreach (Regex exclude in excludeRegexList)
                     {
                         if (exclude.IsMatch(scriptRule.GetName()))
@@ -384,7 +386,8 @@
                             break;
                         }
                     }
-                    if ((includeRule == null || includeRegexMatch) &&                         (excludeRule == null || !excludeRegexMatch))
+
+                    if ((includeRule == null || includeRegexMatch) && (excludeRule == null || !excludeRegexMatch))
                     {
                         WriteVerbose(string.Format(CultureInfo.CurrentCulture, Strings.VerboseRunningMessage, scriptRule.GetName()));
 
@@ -398,110 +401,24 @@
                         }
                         catch (Exception scriptRuleException)
                         {
-<<<<<<< HEAD
                             WriteError(new ErrorRecord(scriptRuleException, Strings.RuleErrorMessage, ErrorCategory.InvalidOperation, filePath));
-                            continue;
-=======
-                            WriteError(new ErrorRecord(scriptRuleException, Strings.RuleError, ErrorCategory.InvalidOperation, filePath));
->>>>>>> 62ba3c02
-                        }
-                    }
-                }
-            }
-
-            #endregion
-
-<<<<<<< HEAD
-=======
-            #region Run Command Rules
-
-            funcDefAsts = ast.FindAll(new Func<Ast, bool>((testAst) => (testAst is FunctionDefinitionAst)), true);
-            if (funcDefAsts != null)
-            {
-                foreach (FunctionDefinitionAst funcDefAst in funcDefAsts)
-                {
-                    //Create command info object here
-                    var sb = new StringBuilder();
-                    sb.AppendLine(funcDefAst.Extent.Text);
-                    sb.AppendFormat("Get-Command –CommandType Function –Name {0}", funcDefAst.Name);
-
-                    var funcDefPS = System.Management.Automation.PowerShell.Create(RunspaceMode.CurrentRunspace);
-                    funcDefPS.AddScript(sb.ToString());
-
-                    try
-                    {
-                        var commandInfo = funcDefPS.Invoke<CommandInfo>();
-
-                        foreach (CommandInfo cmdInfo in commandInfo)
-                        {
-                            cmdInfoTable.Add(new KeyValuePair<CommandInfo, IScriptExtent>(cmdInfo as CommandInfo, funcDefAst.Extent));
-                        }
-                    }
-                    catch (ParseException)
-                    {
-                        WriteError(new ErrorRecord(new CommandNotFoundException(),
-                            string.Format(CultureInfo.CurrentCulture, Strings.CommandInfoNotFound, funcDefAst.Name), 
-                            ErrorCategory.SyntaxError, funcDefAst));
-                    }
-                }
-            }
-
-            if (ScriptAnalyzer.Instance.CommandRules != null)
-            {
-                foreach (ICommandRule commandRule in ScriptAnalyzer.Instance.CommandRules)
+                        }
+                    }
+                }
+            }
+
+            #endregion
+
+            #region Run Token Rules
+
+            if (ScriptAnalyzer.Instance.TokenRules != null)
+            {
+                foreach (ITokenRule tokenRule in ScriptAnalyzer.Instance.TokenRules)
                 {
                     bool includeRegexMatch = false;
                     bool excludeRegexMatch = false;
                     foreach (Regex include in includeRegexList)
                     {
-                        if (include.IsMatch(commandRule.GetName()))
-                        {
-                            includeRegexMatch = true;
-                            break;
-                        }
-                    }
-                    foreach (Regex exclude in excludeRegexList)
-                    {
-                        if (exclude.IsMatch(commandRule.GetName()))
-                        {
-                            excludeRegexMatch = true;
-                            break;
-                         }
-                    }
-                    if ((includeRule == null || includeRegexMatch) && (excludeRule == null || !excludeRegexMatch))
-                    {
-                        foreach (KeyValuePair<CommandInfo, IScriptExtent> commandInfo in cmdInfoTable)
-                        {
-                            WriteVerbose(string.Format(CultureInfo.CurrentCulture, Strings.VerboseRunningMessage, commandRule.GetName()));
-
-                            // Ensure that any unhandled errors from Rules are converted to non-terminating errors
-                            // We want the Engine to continue functioning even if one or more Rules throws an exception
-                            try
-                            {
-                                diagnostics.AddRange(commandRule.AnalyzeCommand(commandInfo.Key, commandInfo.Value, fileName));
-                            }
-                            catch (Exception commandRuleException)
-                            {
-                                WriteError(new ErrorRecord(commandRuleException, Strings.RuleError, ErrorCategory.InvalidOperation, fileName));
-                            }  
-                        }
-                    }
-                }
-            }
-
-            #endregion
-
->>>>>>> 62ba3c02
-            #region Run Token Rules
-
-            if (ScriptAnalyzer.Instance.TokenRules != null)
-            {
-                foreach (ITokenRule tokenRule in ScriptAnalyzer.Instance.TokenRules)
-                {
-                    bool includeRegexMatch = false;
-                    bool excludeRegexMatch = false;
-                    foreach (Regex include in includeRegexList)
-                    {
                         if (include.IsMatch(tokenRule.GetName()))
                         {
                             includeRegexMatch = true;
@@ -530,12 +447,7 @@
                         }
                         catch (Exception tokenRuleException)
                         {
-<<<<<<< HEAD
                             WriteError(new ErrorRecord(tokenRuleException, Strings.RuleErrorMessage, ErrorCategory.InvalidOperation, fileName));
-                            continue;
-=======
-                            WriteError(new ErrorRecord(tokenRuleException, Strings.RuleError, ErrorCategory.InvalidOperation, fileName));
->>>>>>> 62ba3c02
                         } 
                     }
                 }
@@ -551,6 +463,7 @@
                 {
                     bool includeRegexMatch = false;
                     bool excludeRegexMatch = false;
+
                     foreach (Regex include in includeRegexList)
                     {
                         if (include.IsMatch(dscResourceRule.GetName()))
@@ -559,6 +472,7 @@
                             break;
                         }
                     }
+
                     foreach (Regex exclude in excludeRegexList)
                     {
                         if (exclude.IsMatch(dscResourceRule.GetName()))
@@ -567,6 +481,7 @@
                             break;
                         }
                     }
+
                     if ((includeRule == null || includeRegexMatch) && (excludeRule == null || excludeRegexMatch))
                     {
                         WriteVerbose(string.Format(CultureInfo.CurrentCulture, Strings.VerboseRunningMessage, dscResourceRule.GetName()));
@@ -581,12 +496,7 @@
                         }
                         catch (Exception dscResourceRuleException)
                         {
-<<<<<<< HEAD
                             WriteError(new ErrorRecord(dscResourceRuleException, Strings.RuleErrorMessage, ErrorCategory.InvalidOperation, filePath));
-                            continue;
-=======
-                            WriteError(new ErrorRecord(dscResourceRuleException, Strings.RuleError, ErrorCategory.InvalidOperation, filePath));
->>>>>>> 62ba3c02
                         }    
                     }
                 }
@@ -645,12 +555,7 @@
                                             }
                                             catch (Exception dscResourceRuleException)
                                             {
-<<<<<<< HEAD
                                                 WriteError(new ErrorRecord(dscResourceRuleException, Strings.RuleErrorMessage, ErrorCategory.InvalidOperation, filePath));
-                                                continue;
-=======
-                                                WriteError(new ErrorRecord(dscResourceRuleException, Strings.RuleError, ErrorCategory.InvalidOperation, filePath));
->>>>>>> 62ba3c02
                                             }  
                                         }
                                     }
